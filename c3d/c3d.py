'''A Python module for reading and writing C3D files.'''

from __future__ import unicode_literals

import sys
import io
import copy
import numpy as np
import struct
import warnings
import codecs

PROCESSOR_INTEL = 84
PROCESSOR_DEC = 85
PROCESSOR_MIPS = 86

class DataTypes(object):
    ''' Container defining different data types used for reading file data.
        Data types depend on the processor format the file is stored in.
    '''
    def __init__(self, proc_type=PROCESSOR_INTEL):
        self._proc_type = proc_type
        self._little_endian_sys = sys.byteorder == 'little'
        self._native = ((self.is_ieee or self.is_dec) and self.little_endian_sys) or \
                       (self.is_mips and self.big_endian_sys)
        if self.big_endian_sys:
            warnings.warn('Systems with native byte order of big-endian are not supported.')

        if self._proc_type == PROCESSOR_MIPS:
            # Big-Endian (SGI/MIPS format)
            self.float32 = np.dtype(np.float32).newbyteorder('>')
            self.float64 = np.dtype(np.float64).newbyteorder('>')
            self.uint8 = np.uint8
            self.uint16 = np.dtype(np.uint16).newbyteorder('>')
            self.uint32 = np.dtype(np.uint32).newbyteorder('>')
            self.uint64 = np.dtype(np.uint64).newbyteorder('>')
            self.int8 = np.int8
            self.int16 = np.dtype(np.int16).newbyteorder('>')
            self.int32 = np.dtype(np.int32).newbyteorder('>')
            self.int64 = np.dtype(np.int64).newbyteorder('>')
        else:
            # Little-Endian format (Intel or DEC format)
            self.float32 = np.float32
            self.float64 = np.float64
            self.uint8 = np.uint8
            self.uint16 = np.uint16
            self.uint32 = np.uint32
            self.uint64 = np.uint64
            self.int8 = np.int8
            self.int16 = np.int16
            self.int32 = np.int32
            self.int64 = np.int64

    @property
    def is_ieee(self):
        ''' True if the associated file is in the Intel format.
        '''
        return self._proc_type == PROCESSOR_INTEL

    @property
    def is_dec(self):
        ''' True if the associated file is in the DEC format.
        '''
        return self._proc_type == PROCESSOR_DEC

    @property
    def is_mips(self):
        ''' True if the associated file is in the SGI/MIPS format.
        '''
        return self._proc_type == PROCESSOR_MIPS

    @property
    def proc_type(self):
        ''' Get the processory type associated with the data format in the file.
        '''
        processor_type = ['INTEL', 'DEC', 'MIPS']
        return processor_type[self._proc_type - PROCESSOR_INTEL]

    @property
    def native(self):
        ''' True if the native (system) byte order matches the file byte order.
        '''
        return self._native

    @property
    def little_endian_sys(self):
        ''' True if native byte order is little-endian.
        '''
        return self._little_endian_sys

    @property
    def big_endian_sys(self):
        ''' True if native byte order is big-endian.
        '''
        return not self._little_endian_sys

    def decode_string(self, bytes):
        ''' Decode a byte array to a string.
        '''
        # Attempt to decode using different decoders
        decoders = ['utf-8', 'latin-1']
        for dec in decoders:
            try:
                return codecs.decode(bytes, dec)
            except UnicodeDecodeError:
                continue
        # Revert to using default decoder but replace characters
        return codecs.decode(bytes, decoders[0], 'replace')

class Decorator(object):
    '''Base class for extending (decotrating) a python object.
    '''
    def __init__(self, decoratee):
        self._decoratee = decoratee
    def __getattr__(self, name):
        return getattr(self._decoratee, name)

def UNPACK_FLOAT_IEEE(uint_32):
    '''Unpacks a single 32 bit unsigned int to a IEEE float representation
    '''
    return struct.unpack('f', struct.pack("<I", uint_32))[0]


def UNPACK_FLOAT_MIPS(uint_32):
    '''Unpacks a single 32 bit unsigned int to a IEEE float representation
    '''
    return struct.unpack('f', struct.pack(">I", uint_32))[0]


def DEC_to_IEEE(uint_32):
    '''Convert the 32 bit representation of a DEC float to IEEE format.

    Params:
    ----
    uint_32 : 32 bit unsigned integer containing the DEC single precision float point bits.
    Returns : IEEE formated floating point of the same shape as the input.
    '''
    # Follows the bit pattern found:
    # 	http://home.fnal.gov/~yang/Notes/ieee_vs_dec_float.txt
    # Further formating descriptions can be found:
    # 	http://www.irig106.org/docs/106-07/appendixO.pdf
    # In accodance with the first ref. first & second 16 bit words are placed
    # in a big endian 16 bit word representation, and needs to be inverted.
    # Second reference describe the DEC->IEEE conversion.

    # Warning! Unsure if NaN numbers are managed appropriately.

    # Shuffle the first two bit words from DEC bit representation to an ordered representation.
    # Note that the most significant fraction bits are placed in the first 7 bits.
    #
    # Below are the DEC layout in accordance with the references:
    # ___________________________________________________________________________________
    # |		Mantissa (16:0)		|	SIGN	|	Exponent (8:0)	|	Mantissa (23:17)	|
    # ___________________________________________________________________________________
    # |32-					  -16|	 15	   |14-				  -7|6-					  -0|
    #
    # Legend:
    # _______________________________________________________
    # | Part (left bit of segment : right bit) | Part | ..
    # _______________________________________________________
    # |Bit adress -     ..       - Bit adress | Bit adress - ..
    ####

    # Swap the first and last 16  bits for a consistent alignment of the fraction
    reshuffled = ((uint_32 & 0xFFFF0000) >> 16) | ((uint_32 & 0x0000FFFF) << 16)
    # After the shuffle each part are in little-endian and ordered as: SIGN-Exponent-Fraction
    exp_bits = ((reshuffled & 0xFF000000) - 1) & 0xFF000000
    reshuffled = (reshuffled & 0x00FFFFFF) | exp_bits
    return UNPACK_FLOAT_IEEE(reshuffled)


def DEC_to_IEEE_BYTES(bytes):
    '''Convert byte array containing 32 bit DEC floats to IEEE format.

    Params:
    ----
    bytes : Byte array where every 4 bytes represent a single precision DEC float.
    Returns : IEEE formated floating point of the same shape as the input.
    '''

    # See comments in DEC_to_IEEE() for DEC format definition

    # Reshuffle
    byte_type = np.dtype('B')
    bytes = np.frombuffer(bytes, dtype=byte_type) #  == memoryview(bytes)
    reshuffled = np.empty(len(bytes), dtype=byte_type)
    reshuffled[0::4] = bytes[2::4]
    reshuffled[1::4] = bytes[3::4]
    reshuffled[2::4] = bytes[0::4]
    # Decrement exponent by 2, if exp. > 1
    reshuffled[3::4] = bytes[1::4] + (np.bitwise_and(bytes[1::4], 0x7f) == 0) - 1

    # There are different ways to adjust for differences in DEC/IEEE representation
    # after reshuffle. Two simple methods are:
    # 1) Decrement exponent bits by 2, then convert to IEEE.
    # 2) Convert to IEEE directly and divide by four.
    # 3) Handle edge cases, expensive in python...
    # However these are simple methods, and do not accurately convert when:
    # 1) Exponent < 2 (without bias), impossible to decrement exponent without adjusting fraction/mantissa.
    # 2) Exponent == 0, DEC numbers are then 0 or undefined while IEEE is not. NaN are produced when exponent == 255.
    # Here method 1) is used, which mean that only small numbers will be represented incorrectly.

    return np.frombuffer(reshuffled.tobytes(),
                         dtype=np.float32,
                         count=int(len(bytes) / 4))

def is_integer(value):
    '''Check if value input is integer.'''
    return isinstance(value, (int, np.int32, np.int64))

def is_iterable(value):
    '''Check if value is iterable.'''
    return hasattr(value, '__iter__')

def type_npy2struct(dtype):
    ''' Convert numpy dtype format to a struct package format string.
    '''
    return dtype.byteorder + dtype.char

class Header(object):
    '''Header information from a C3D file.

    Attributes
    ----------
    event_block : int
        Index of the 512-byte block where labels (metadata) are found.
    parameter_block : int
        Index of the 512-byte block where parameters (metadata) are found.
    data_block : int
        Index of the 512-byte block where data starts.
    point_count : int
        Number of motion capture channels recorded in this file.
    analog_count : int
        Number of analog values recorded per frame of 3D point data.
    first_frame : int
        Index of the first frame of data.
    last_frame : int
        Index of the last frame of data.
    analog_per_frame : int
        Number of analog frames per frame of 3D point data. The analog frame
        rate (ANALOG:RATE) is equivalent to the point frame rate (POINT:RATE)
        times the analog per frame value.
    frame_rate : float
        The frame rate of the recording, in frames per second.
    scale_factor : float
        Multiply values in the file by this scale parameter.
    long_event_labels : bool
    max_gap : int

    .. note::
        The ``scale_factor`` attribute is not used in Phasespace C3D files;
        instead, use the POINT.SCALE parameter.

    .. note::
        The ``first_frame`` and ``last_frame`` header attributes are not used in
        C3D files generated by Phasespace. Instead, the first and last
        frame numbers are stored in the POINTS:ACTUAL_START_FIELD and
        POINTS:ACTUAL_END_FIELD parameters.
    '''

    # Read/Write header formats, read values as unsigned ints rather then floats.
    BINARY_FORMAT_WRITE = '<BBHHHHHfHHf274sHHH164s44s'
    BINARY_FORMAT_READ = '<BBHHHHHIHHI274sHHH164s44s'
    BINARY_FORMAT_READ_BIG_ENDIAN = '>BBHHHHHIHHI274sHHH164s44s'

    def __init__(self, handle=None):
        '''Create a new Header object.

        Parameters
        ----------
        handle : file handle, optional
            If given, initialize attributes for the Header from this file
            handle. The handle must be seek-able and readable. If `handle` is
            not given, Header attributes are initialized with default values.
        '''
        self.parameter_block = 2
        self.data_block = 3

        self.point_count = 50
        self.analog_count = 0

        self.first_frame = 1
        self.last_frame = 1
        self.analog_per_frame = 0
        self.frame_rate = 60.0

        self.max_gap = 0
        self.scale_factor = -1.0
        self.long_event_labels = False
        self.event_count = 0

        self.event_block = b''
        self.event_timings = np.zeros(0, dtype=np.float32)
        self.event_disp_flags = np.zeros(0, dtype=np.bool)
        self.event_labels = []

        if handle:
            self.read(handle)

    def write(self, handle):
        '''Write binary header data to a file handle.

        This method writes exactly 512 bytes to the beginning of the given file
        handle.

        Parameters
        ----------
        handle : file handle
            The given handle will be reset to 0 using `seek` and then 512 bytes
            will be written to describe the parameters in this Header. The
            handle must be writeable.
        '''
        handle.seek(0)
        handle.write(struct.pack(self.BINARY_FORMAT_WRITE,
                                 # Pack vars:
                                 self.parameter_block,
                                 0x50,
                                 self.point_count,
                                 self.analog_count,
                                 self.first_frame,
                                 self.last_frame,
                                 self.max_gap,
                                 self.scale_factor,
                                 self.data_block,
                                 self.analog_per_frame,
                                 self.frame_rate,
                                 b'',
                                 self.long_event_labels and 0x3039 or 0x0,  # If True write long_event_key else 0
                                 self.event_count,
                                 0x0,
                                 self.event_block,
                                 b''))

    def __str__(self):
        '''Return a string representation of this Header's attributes.'''
        return '''\
                  parameter_block: {0.parameter_block}
                      point_count: {0.point_count}
                     analog_count: {0.analog_count}
                      first_frame: {0.first_frame}
                       last_frame: {0.last_frame}
                          max_gap: {0.max_gap}
                     scale_factor: {0.scale_factor}
                       data_block: {0.data_block}
                 analog_per_frame: {0.analog_per_frame}
                       frame_rate: {0.frame_rate}
                long_event_labels: {0.long_event_labels}
                      event_block: {0.event_block}'''.format(self)

    def read(self, handle, fmt=BINARY_FORMAT_READ):
        '''Read and parse binary header data from a file handle.

        This method reads exactly 512 bytes from the beginning of the given file
        handle.

        Parameters
        ----------
        handle : file handle
            The given handle will be reset to 0 using `seek` and then 512 bytes
            will be read to initialize the attributes in this Header. The handle
            must be readable.

        fmt : Formating string used to read the header.

        Raises
        ------
        AssertionError
            If the magic byte from the header is not 80 (the C3D magic value).
        '''
        handle.seek(0)
        raw = handle.read(512)

        (self.parameter_block,
         magic,
         self.point_count,
         self.analog_count,
         self.first_frame,
         self.last_frame,
         self.max_gap,
         self.scale_factor,
         self.data_block,
         self.analog_per_frame,
         self.frame_rate,
         _,
         self.long_event_labels,
         self.event_count,
         __,
         self.event_block,
         _) = struct.unpack(fmt, raw)

        # Check magic number
        assert magic == 80, 'C3D magic {} != 80 !'.format(magic)

        # Check long event key
        self.long_event_labels = self.long_event_labels == 0x3039

    def _processor_convert(self, dtypes, handle):
        ''' Function interpreting the header once a processor type has been determined.
        '''

        if dtypes.is_dec:
            self.scale_factor = DEC_to_IEEE(self.scale_factor)
            self.frame_rate = DEC_to_IEEE(self.frame_rate)
            float_unpack = DEC_to_IEEE
        elif dtypes.is_ieee:
            self.scale_factor = UNPACK_FLOAT_IEEE(self.scale_factor)
            self.frame_rate = UNPACK_FLOAT_IEEE(self.frame_rate)
            float_unpack = UNPACK_FLOAT_IEEE
        elif dtypes.is_mips:
            # Re-read header in big-endian
            self.read(handle, Header.BINARY_FORMAT_READ_BIG_ENDIAN)
            # Then unpack
            self.scale_factor = UNPACK_FLOAT_IEEE(self.scale_factor)
            self.frame_rate = UNPACK_FLOAT_IEEE(self.frame_rate)
            float_unpack = UNPACK_FLOAT_IEEE

        self._parse_events(dtypes, float_unpack)

    def _parse_events(self, dtypes, float_unpack):
        ''' Parse the event section of the header.
        '''

        # Event section byte blocks
        time_bytes = self.event_block[:72]
        disp_bytes = self.event_block[72:90]
        label_bytes = self.event_block[92:]

        if dtypes.is_mips:
            unpack_fmt = '>I'
        else:
            unpack_fmt = '<I'

        read_count = self.event_count
        self.event_timings = np.zeros(read_count, dtype=np.float32)
        self.event_disp_flags = np.zeros(read_count, dtype=np.bool)
        self.event_labels = np.empty(read_count, dtype=object)
        for i in range(read_count):
            ilong = i * 4
            # Unpack
            self.event_disp_flags[i] = disp_bytes[i] > 0
            self.event_timings[i] = float_unpack(struct.unpack(unpack_fmt, time_bytes[ilong:ilong + 4])[0])
            self.event_labels[i] = dtypes.decode_string(label_bytes[ilong:ilong + 4])

    @property
    def events(self):
        ''' Get an iterable over displayed events defined in the header. Iterable items are on form (timing, label).

            Note*:
            Time as defined by the 'timing' is relative to frame 1 and not the 'first_frame' parameter.
            Frame 1 therefor has the time 0.0 in relation to the event timing.
        '''
        return zip(self.event_timings[self.event_disp_flags], self.event_labels[self.event_disp_flags])

    def encode_events(self, events):
        ''' Encode event data in the event block.

        Parameters
        ----------
        events : [(float, str), ...]
            Event data, iterable of touples containing the event timing and a 4 character label string.
             Event timings should be calculated relative to sample 1 with the timing 0.0s, and should
             not be relative to the first_frame header parameter.
        '''
        endian = '<'
        if sys.byteorder == 'big':
            endian = '>'

        # Event block format
        fmt = '{}{}{}{}{}'.format(endian,
                                  str(18 * 4) + 's',  # Timings
                                  str(18) + 's',      # Flags
                                  'H',                # __
                                  str(18 * 4) + 's'   # Labels
                                 )
        # Pack bytes
        event_timings = np.zeros(18, dtype=np.float32)
        event_disp_flags = np.zeros(18, dtype=np.uint8)
        event_labels = np.empty(18, dtype=object)
        label_bytes = bytearray(18 * 4)
        for i, (time, label) in enumerate(events):
            if i > 17:
                # Don't raise Error, header events are rarely used.
                warnings.warn('Maximum of 18 events can be encoded in the header, skipping remaining events.')
                break

            event_timings[i] = time
            event_labels[i] = label
            label_bytes[i * 4:(i + 1) * 4] = label.encode('utf-8')

        write_count = min(i + 1, 18)
        event_disp_flags[:write_count] = 1

        # Update event headers in self
        self.long_event_labels = 0x3039 # Magic number
        self.event_count = write_count
        # Update event block
        self.event_timings = event_timings[:write_count]
        self.event_disp_flags = np.ones(write_count, dtype=np.bool)
        self.event_labels = event_labels[:write_count]
        self.event_block = struct.pack(fmt,
                                       event_timings.tobytes(),
                                       event_disp_flags.tobytes(),
                                       0,
                                       label_bytes
                                      )


class Param(object):
    '''A class representing a single named parameter from a C3D file.

    Attributes
    ----------
    name : str
        Name of this parameter.
    dtype: DataTypes
        Reference to the DataTypes object associated with the file.
    desc : str
        Brief description of this parameter.
    bytes_per_element : int, optional
        For array data, this describes the size of each element of data. For
        string data (including arrays of strings), this should be -1.
    dimensions : list of int
        For array data, this describes the dimensions of the array, stored in
        column-major order. For arrays of strings, the dimensions here will be
        the number of columns (length of each string) followed by the number of
        rows (number of strings).
    bytes : str
        Raw data for this parameter.
    handle :
        File handle positioned at the first byte of a .c3d parameter description.
    '''

    def __init__(self,
                 name,
                 dtype,
                 desc='',
                 bytes_per_element=1,
                 dimensions=None,
                 bytes=b'',
                 handle=None):
        '''Set up a new parameter, only the name is required.'''
        self.name = name
        self._dtypes = dtype
        self.desc = desc
        self.bytes_per_element = bytes_per_element
        self.dimensions = dimensions or []
        self.bytes = bytes
        if handle:
            self.read(handle)

    def __repr__(self):
        return '<Param: {}>'.format(self.desc)

    @property
    def num_elements(self):
        '''Return the number of elements in this parameter's array value.'''
        e = 1
        for d in self.dimensions:
            e *= d
        return e

    @property
    def total_bytes(self):
        '''Return the number of bytes used for storing this parameter's data.'''
        return self.num_elements * abs(self.bytes_per_element)

    def binary_size(self):
        '''Return the number of bytes needed to store this parameter.'''
        return (
            1 +  # group_id
            2 +  # next offset marker
            1 + len(self.name.encode('utf-8')) +  # size of name and name bytes
            1 +  # data size
            # size of dimensions and dimension bytes
            1 + len(self.dimensions) +
            self.total_bytes +  # data
            1 + len(self.desc.encode('utf-8'))  # size of desc and desc bytes
        )

    def write(self, group_id, handle):
        '''Write binary data for this parameter to a file handle.

        Parameters
        ----------
        group_id : int
            The numerical ID of the group that holds this parameter.
        handle : file handle
            An open, writable, binary file handle.
        '''
        name = self.name.encode('utf-8')
        handle.write(struct.pack('bb', len(name), group_id))
        handle.write(name)
        handle.write(struct.pack('<h', self.binary_size() - 2 - len(name)))
        handle.write(struct.pack('b', self.bytes_per_element))
        handle.write(struct.pack('B', len(self.dimensions)))
        handle.write(struct.pack('B' * len(self.dimensions), *self.dimensions))
        if self.bytes is not None and len(self.bytes) > 0:
            handle.write(self.bytes)
        desc = self.desc.encode('utf-8')
        handle.write(struct.pack('B', len(desc)))
        handle.write(desc)

    def read(self, handle):
        '''Read binary data for this parameter from a file handle.

        This reads exactly enough data from the current position in the file to
        initialize the parameter.
        '''
        self.bytes_per_element, = struct.unpack('b', handle.read(1))
        dims, = struct.unpack('B', handle.read(1))
        self.dimensions = [struct.unpack('B', handle.read(1))[
            0] for _ in range(dims)]
        self.bytes = b''
        if self.total_bytes:
            self.bytes = handle.read(self.total_bytes)
        desc_size, = struct.unpack('B', handle.read(1))
        self.desc = desc_size and self._dtypes.decode_string(handle.read(desc_size)) or ''

    def _as(self, dtype):
        '''Unpack the raw bytes of this param as a single value of the given data type.'''
        return np.frombuffer(self.bytes, count=1, dtype=dtype)[0]

    def _as_array(self, dtype, copy=True):
        '''Unpack the raw bytes of this param as an array of the given data type.'''
        assert self.dimensions, \
            '{}: cannot get value as {} array!'.format(self.name, dtype)
        buffer_view = np.frombuffer(self.bytes, dtype=dtype)
        # Reverse shape as the shape is defined in fortran format
        buffer_view = buffer_view.reshape(self.dimensions[::-1])
        if copy:
            return buffer_view.copy()
        return buffer_view

    def _as_any(self, dtype):
        '''Unpack the raw bytes of this param as either an array or single value of the given data type.'''
        if 0 in self.dimensions[:]: 		# Check if any dimension is 0 (empty buffer)
            return [] 						# Buffer is empty

        if len(self.dimensions) == 0:		# Parse data as a single value
            if dtype == np.float32:			# Floats need to be parsed separately!
                return self.float_value
            return self._as(dtype)
        else:								# Parse data as array
            if dtype == np.float32:
                data = self.float_array
            else:
                data = self._as_array(dtype)
            if len(self.dimensions) < 2:    # Check if data is contained in a single dimension
                return data.flatten()
            return data

    @property
    def _as_integer_value(self):
        ''' Get the param as either 32 bit float or unsigned integer.
            Evaluates if an integer is stored as a floating point representation.

            Note: This is implemented purely for parsing start/end frames.
        '''
        if self.total_bytes >= 4:
            # Check if float value representation is an integer
            value = self.float_value
            if int(value) == value:
                return value
            return self.uint32_value
        elif self.total_bytes >= 2:
            return self.uint16_value
        else:
            return self.uint8_value

    @property
    def int8_value(self):
        '''Get the param as an 8-bit signed integer.'''
        return self._as(self._dtypes.int8)

    @property
    def uint8_value(self):
        '''Get the param as an 8-bit unsigned integer.'''
        return self._as(self._dtypes.uint8)

    @property
    def int16_value(self):
        '''Get the param as a 16-bit signed integer.'''
        return self._as(self._dtypes.int16)

    @property
    def uint16_value(self):
        '''Get the param as a 16-bit unsigned integer.'''
        return self._as(self._dtypes.uint16)

    @property
    def int32_value(self):
        '''Get the param as a 32-bit signed integer.'''
        return self._as(self._dtypes.int32)

    @property
    def uint32_value(self):
        '''Get the param as a 32-bit unsigned integer.'''
        return self._as(self._dtypes.uint32)

    @property
    def float_value(self):
        '''Get the param as a 32-bit float.'''
        if self._dtypes.is_dec:
            return DEC_to_IEEE(self._as(np.uint32))
        else:  # is_mips or is_ieee
            return self._as(self._dtypes.float32)

    @property
    def bytes_value(self):
        '''Get the param as a raw byte string.'''
        return self.bytes

    @property
    def string_value(self):
        '''Get the param as a unicode string.'''
        return self._dtypes.decode_string(self.bytes)

    @property
    def int8_array(self):
        '''Get the param as an array of 8-bit signed integers.'''
        return self._as_array(self._dtypes.int8)

    @property
    def uint8_array(self):
        '''Get the param as an array of 8-bit unsigned integers.'''
        return self._as_array(self._dtypes.uint8)

    @property
    def int16_array(self):
        '''Get the param as an array of 16-bit signed integers.'''
        return self._as_array(self._dtypes.int16)

    @property
    def uint16_array(self):
        '''Get the param as an array of 16-bit unsigned integers.'''
        return self._as_array(self._dtypes.uint16)

    @property
    def int32_array(self):
        '''Get the param as an array of 32-bit signed integers.'''
        return self._as_array(self._dtypes.int32)

    @property
    def uint32_array(self):
        '''Get the param as an array of 32-bit unsigned integers.'''
        return self._as_array(self._dtypes.uint32)

    @property
    def int64_array(self):
        '''Get the param as an array of 32-bit signed integers.'''
        return self._as_array(self._dtypes.int64)

    @property
    def uint64_array(self):
        '''Get the param as an array of 32-bit unsigned integers.'''
        return self._as_array(self._dtypes.uint64)

    @property
    def float32_array(self):
        '''Get the param as an array of 32-bit floats.'''
        # Convert float data if not IEEE processor
        if self._dtypes.is_dec:
            # _as_array but for DEC
            assert self.dimensions, \
                '{}: cannot get value as {} array!'.format(self.name, self._dtypes.float32)
            return DEC_to_IEEE_BYTES(self.bytes).reshape(self.dimensions[::-1])  # Reverse fortran format
        else:  # is_ieee or is_mips
            return self._as_array(self._dtypes.float32)

    @property
    def float64_array(self):
        '''Get the param as an array of 64-bit floats.'''
        # Convert float data if not IEEE processor
        if self._dtypes.is_dec:
            raise ValueError('Unable to convert bytes encoded in a 64 bit floating point DEC format.')
        else:  # is_ieee or is_mips
            return self._as_array(self._dtypes.float64)

    @property
    def float_array(self):
        '''Get the param as an array of 32 or 64 bit floats.'''
        # Convert float data if not IEEE processor
        if self.bytes_per_element == 4:
            return self.float32_array
        elif self.bytes_per_element == 8:
            return self.float64_array
        else:
            raise TypeError(
                "Parsing parameter bytes to an array with {} bit floating-point precission is not supported.".format(
                self.bytes_per_element))

    @property
    def int_array(self):
        '''Get the param as an array of integer values.'''
        # Convert float data if not IEEE processor
        if self.bytes_per_element == 1:
            return self.int8_array
        elif self.bytes_per_element == 2:
            return self.int16_array
        elif self.bytes_per_element == 4:
            return self.int32_array
        elif self.bytes_per_element == 8:
            return self.int64_array
        else:
            raise TypeError("Parsing parameter bytes to an array with {} bit integer values is not unsupported.".format(
                            self.bytes_per_element))

    @property
    def uint_array(self):
        '''Get the param as an array of integer values.'''
        # Convert float data if not IEEE processor
        if self.bytes_per_element == 1:
            return self.uint8_array
        elif self.bytes_per_element == 2:
            return self.uint16_array
        elif self.bytes_per_element == 4:
            return self.uint32_array
        elif self.bytes_per_element == 8:
            return self.uint64_array
        else:
            raise TypeError(
                "Parsing parameter bytes to an array with {} bit integer values is not unsupported.".format(
                self.bytes_per_element))

    @property
    def bytes_array(self):
        '''Get the param as an array of raw byte strings.'''
        # Decode different dimensions
        if len(self.dimensions) == 0:
            return np.array([])
        elif len(self.dimensions) == 1:
            return np.array(self.bytes)
        else:
            # Convert Fortran shape (data in memory is identical, shape is transposed)
            word_len = self.dimensions[0]
            dims = self.dimensions[1:][::-1]  # Identical to: [:0:-1]
            byte_steps = np.cumprod(self.dimensions[:-1])[::-1]
            # Generate mult-dimensional array and parse byte words
            byte_arr = np.empty(dims, dtype=object)
            for i in np.ndindex(*dims):
                # Calculate byte offset as sum of each array index times the byte step of each dimension.
                off = np.sum(np.multiply(i, byte_steps))
                byte_arr[i] = self.bytes[off:off+word_len]
            return byte_arr

    @property
    def string_array(self):
        '''Get the param as a python array of unicode strings.'''
        # Decode different dimensions
        if len(self.dimensions) == 0:
            return np.array([])
        elif len(self.dimensions) == 1:
            return np.array([self.string_value])
        else:
            # Parse byte sequences
            byte_arr = self.bytes_array
            # Decode sequences
            for i in np.ndindex(byte_arr.shape):
                byte_arr[i] = self._dtypes.decode_string(byte_arr[i])
            return byte_arr


class Group(object):
    '''A group of parameters from a C3D file.

    In C3D files, parameters are organized in groups. Each group has a name, a
    description, and a set of named parameters.

    Attributes
    ----------
    dtypes : 'DataTypes'
        Data types object used for parsing.
    name : str
        Name of this parameter group.
    desc : str
        Description for this parameter group.
    '''

    def __init__(self, dtypes, name=None, desc=None):
        self._params = {}
        self._dtypes = dtypes
        # Assign through property setters
        self.name = name
        self.desc = desc

    def __repr__(self):
        return '<Group: {}>'.format(self.desc)

    def __contains__(self, key):
        return key in self._params

    @property
    def name(self):
        ''' Group name. '''
        return self._name

    @name.setter
    def name(self, value):
        ''' Group name string.

        Parameters
        ----------
        value : str
            New name for the group.
        '''
        if value is None or isinstance(value, str):
            self._name = value
        else:
            raise TypeError('Expected group name to be string, was {}.'.format(type(value)))

    @property
    def desc(self):
        ''' Group descriptor. '''
        return self._desc

    @desc.setter
    def desc(self, value):
        ''' Group descriptor.

        Parameters
        ----------
        value : str, or bytes
            New description for this parameter group.
        '''
        if isinstance(value, bytes):
            self._desc = self._dtypes.decode_string(value)
        elif isinstance(value, str) or value is None:
            self._desc = value
        else:
            raise TypeError(
                'Expected descriptor to be python string, bytes or None, was {}.'.format(type(value)))

    def param_items(self):
        ''' Acquire iterator for paramater key-entry pairs. '''
        return self._params.items()

    def param_values(self):
        ''' Acquire iterator for parameter entries. '''
        return self._params.values()

    def param_keys(self):
        ''' Acquire iterator for parameter entry keys. '''
        return self._params.keys()

    def get(self, key, default=None):
        '''Get a parameter by key.

        Parameters
        ----------
        key : any
            Parameter key to look up in this group.
        default : any, optional
            Value to return if the key is not found. Defaults to None.

        Returns
        -------
        param : :class:`Param`
            A parameter from the current group.
        '''
        return self._params.get(key, default)

    def add_param(self, name, **kwargs):
        '''Add a parameter to this group.

        Parameters
        ----------
        name : str
            Name of the parameter to add to this group. The name will
            automatically be case-normalized.

        Additional keyword arguments will be passed to the `Param` constructor.

        Raises
        ------
        TypeError
            Input arguments are of the wrong type.
        KeyError
            Name or numerical key already exist (attempt to overwrite existing data).
        '''
        if not isinstance(name, str):
            raise TypeError("Expected 'name' argument to be a string, was of type {}".format(type(name)))
        name = name.upper()
        if name in self._params:
            raise KeyError('Parameter already exists with key {}'.format(name))
        self._params[name] = Param(name, self._dtypes, **kwargs)

    def remove_param(self, name):
        '''Remove the specified parameter.

        Parameters
        ----------
        name : str
            Name for the parameter to remove.
        '''
        del self._params[name]

    def rename_param(self, name, new_name):
        ''' Rename a specified parameter group.

        Parameters
        ----------
        name : str, or 'Param'
            Parameter instance, or name.
        new_name : str
            New name for the parameter.

        Raises
        ------
        KeyError
            If no parameter with the original name exists.
        ValueError
            If the new name already exist (attempt to overwrite existing data).
        '''
        if new_name in self._params:
            raise ValueError("Key {} already exist.".format(new_name))
        if isinstance(name, Param):
            param = name
            name = param.name
        else:
            # Aquire instance using id
            param = self._params.get(name, None)
            if param is None:
                raise KeyError('No parameter found matching the identifier: {}'.format(str(name)))
        del self._params[name]
        self._params[new_name] = param

    def binary_size(self):
        '''Return the number of bytes to store this group and its parameters.'''
        return (
            1 +  # group_id
            1 + len(self._name.encode('utf-8')) +  # size of name and name bytes
            2 +  # next offset marker
            1 + len(self._desc.encode('utf-8')) +  # size of desc and desc bytes
            sum(p.binary_size() for p in self._params.values()))

    def write(self, group_id, handle):
        '''Write this parameter group, with parameters, to a file handle.

        Parameters
        ----------
        group_id : int
            The numerical ID of the group.
        handle : file handle
            An open, writable, binary file handle.
        '''
        name = self._name.encode('utf-8')
        desc = self._desc.encode('utf-8')
        handle.write(struct.pack('bb', len(name), -group_id))
        handle.write(name)
        handle.write(struct.pack('<h', 3 + len(desc)))
        handle.write(struct.pack('B', len(desc)))
        handle.write(desc)
        for param in self._params.values():
            param.write(group_id, handle)

    def get_int8(self, key):
        '''Get the value of the given parameter as an 8-bit signed integer.'''
        return self._params[key.upper()].int8_value

    def get_uint8(self, key):
        '''Get the value of the given parameter as an 8-bit unsigned integer.'''
        return self._params[key.upper()].uint8_value

    def get_int16(self, key):
        '''Get the value of the given parameter as a 16-bit signed integer.'''
        return self._params[key.upper()].int16_value

    def get_uint16(self, key):
        '''Get the value of the given parameter as a 16-bit unsigned integer.'''
        return self._params[key.upper()].uint16_value

    def get_int32(self, key):
        '''Get the value of the given parameter as a 32-bit signed integer.'''
        return self._params[key.upper()].int32_value

    def get_uint32(self, key):
        '''Get the value of the given parameter as a 32-bit unsigned integer.'''
        return self._params[key.upper()].uint32_value

    def get_float(self, key):
        '''Get the value of the given parameter as a 32-bit float.'''
        return self._params[key.upper()].float_value

    def get_bytes(self, key):
        '''Get the value of the given parameter as a byte array.'''
        return self._params[key.upper()].bytes_value

    def get_string(self, key):
        '''Get the value of the given parameter as a string.'''
        return self._params[key.upper()].string_value


class Manager(object):
    '''A base class for managing C3D file metadata.

    This class manages a C3D header (which contains some stock metadata fields)
    as well as a set of parameter groups. Each group is accessible using its
    name.

    Attributes
    ----------
    header : `Header`
        Header information for the C3D file.
    '''

    def __init__(self, header=None):
        '''Set up a new Manager with a Header.'''
        self._header = header or Header()
        self._groups = {}

    def __contains__(self, key):
        return key in self._groups

    @property
    def header(self):
        ''' Access the parsed c3d header. '''
        return self._header

    def group_items(self):
        ''' Acquire iterable over parameter group pairs.

        Returns
        -------
        items : Touple of ((str, :class:`Group`), ...)
            Python touple containing pairs of name keys and parameter group entries.
        '''
        return ((k, v) for k, v in self._groups.items() if isinstance(k, str))

    def group_values(self):
        ''' Acquire iterable over parameter group entries.

        Returns
        -------
        values : Touple of (:class:`Group`, ...)
            Python touple containing unique parameter group entries.
        '''
        return (v for k, v in self._groups.items() if isinstance(k, str))

    def group_keys(self):
        ''' Acquire iterable over parameter group entry string keys.

        Returns
        -------
        keys : Touple of (str, ...)
            Python touple containing keys for the parameter group entries.
        '''
        return (k for k in self._groups.keys() if isinstance(k, str))

    def group_listed(self):
        ''' Acquire iterable over sorted numerical parameter group pairs.

        Returns
        -------
        items : Touple of ((int, :class:`Group`), ...)
            Sorted python touple containing pairs of numerical keys and parameter group entries.
        '''
        return sorted((i, g) for i, g in self._groups.items() if isinstance(i, int))

    def _check_metadata(self):
        ''' Ensure that the metadata in our file is self-consistent. '''
        assert self._header.point_count == self.point_used, (
            'inconsistent point count! {} header != {} POINT:USED'.format(
                self._header.point_count,
                self.point_used,
            ))

        assert self._header.scale_factor == self.point_scale, (
            'inconsistent scale factor! {} header != {} POINT:SCALE'.format(
                self._header.scale_factor,
                self.point_scale,
            ))

        assert self._header.frame_rate == self.point_rate, (
            'inconsistent frame rate! {} header != {} POINT:RATE'.format(
                self._header.frame_rate,
                self.point_rate,
            ))

        if self.point_rate:
            ratio = self.analog_rate / self.point_rate
        else:
            ratio = 0
        assert self._header.analog_per_frame == ratio, (
            'inconsistent analog rate! {} header != {} analog-fps / {} point-fps'.format(
                self._header.analog_per_frame,
                self.analog_rate,
                self.point_rate,
            ))

        count = self.analog_used * self._header.analog_per_frame
        assert self._header.analog_count == count, (
            'inconsistent analog count! {} header != {} analog used * {} per-frame'.format(
                self._header.analog_count,
                self.analog_used,
                self._header.analog_per_frame,
            ))

        try:
            start = self.get_uint16('POINT:DATA_START')
            if self._header.data_block != start:
                warnings.warn('inconsistent data block! {} header != {} POINT:DATA_START'.format(
                    self._header.data_block, start))
        except AttributeError:
            warnings.warn('''no pointer available in POINT:DATA_START indicating the start of the data block, using
                             header pointer as fallback''')

        def check_parameters(params):
            for name in params:
                if self.get(name) is None:
                    warnings.warn('missing parameter {}'.format(name))

        if self.point_used > 0:
            check_parameters(('POINT:LABELS', 'POINT:DESCRIPTIONS'))
        else:
            warnings.warn('No point data found in file.')
        if self.analog_used > 0:
            check_parameters(('ANALOG:LABELS', 'ANALOG:DESCRIPTIONS'))
        else:
            warnings.warn('No analog data found in file.')

    def add_group(self, group_id, name, desc, rename_duplicated_groups=False):
        '''Add a new parameter group.

        Parameters
        ----------
        group_id : int
            The numeric ID for a group to check or create.
        name : str
            If a group is created, assign this name to the group.
            The name will be turned to upper case letters.
        desc : str, optional
            If a group is created, assign this description to the group.
        rename_duplicated_groups : bool
            If True, when adding a group with a name that already exists, the group will be renamed to 
            `{name}{group_id}`.
            The original group will not be renamed.
            In general, having multiple groups with the same name is against the c3d specification.
            This option only exists to handle edge cases where files are not created according to the spec and still 
            need to be imported.

        Returns
        -------
        group : :class:`Group`
            A group with the given ID, name, and description.

        Raises
        ------
        TypeError
            Input arguments are of the wrong type.
        KeyError
            Name or numerical key already exist (attempt to overwrite existing data).
        '''
        if not is_integer(group_id):
<<<<<<< HEAD
            raise TypeError('Expected Group numerical key to be integer, was {}.'.format(type(group_id)))
        if not (isinstance(name, str) or name is None):
            raise TypeError('Expected Group name key to be string, was {}.'.format(type(name)))
        group_id = int(group_id) # Asserts python int
=======
            raise ValueError('Expected Group numerical key to be integer, was %s.' % type(group_id))
        if not isinstance(name, str):
            raise ValueError('Expected Group name key to be string, was %s.' % type(name))
        group_id = int(group_id) # Assert python int
>>>>>>> d8ea2f9c
        if group_id in self._groups:
            raise KeyError('Group with numerical key {} already exists'.format(group_id))
        name = name.upper()
        if name in self._groups:
            if rename_duplicated_groups is True:
                # In some cases group name is not unique (though c3d spec requires that).
                # To allow using such files we auto-generate new name.
                # Notice that referring to this group's parameters later with the original name will fail.
                new_name = name + str(group_id)
                warnings.warn(f'Repeated group name {name} modified to {new_name}')
                name = new_name
            else:
                raise KeyError(f'A group with the name {name} already exists.')

        group = self._groups[name] = self._groups[group_id] = Group(self._dtypes, name, desc)
        return group

    def remove_group(self, group_id):
        '''Remove the parameter group.

        Parameters
        ----------
        group_id : int, or str
            The numeric or name ID key for a group to remove all entries for.
        '''
        grp = self._groups.get(group_id, None)
        if grp is None:
            return
        gkeys = [k for (k, v) in self._groups.items() if v == grp]
        for k in gkeys:
            del self._groups[k]

    def rename_group(self, group_id, new_group_id):
        ''' Rename a specified parameter group.

        Parameters
        ----------
        group_id : int, str, or 'Group'
            Group instance, name, or numerical identifier for the group.
        new_group_id : str, or int
            If string, it is the new name for the group. If integer, it will replace its numerical group id.

        Raises
        ------
        KeyError
            If a group with a duplicate ID or name already exists.
        '''
        if isinstance(group_id, Group):
            grp = group_id
        else:
            # Aquire instance using id
            grp = self._groups.get(group_id, None)
            if grp is None:
                raise KeyError('No group found matching the identifier: {}'.format(group_id))
        if new_group_id in self._groups:
            if new_group_id == group_id:
                return
            raise ValueError('Key {} for the group {} already exist.'.format(new_group_id, grp.name))

        # Clear old id
        if isinstance(new_group_id, (str, bytes)):
            if grp.name in self._groups:
                del self._groups[grp.name]
            grp._name = new_group_id
        elif is_integer(new_group_id):
            new_group_id = int(new_group_id) # Ensure python int
            del self._groups[group_id]
        else:
            raise KeyError('Invalid group identifier of type: {}'.format(type(new_group_id)))
        # Update
        self._groups[new_group_id] = grp

    def get(self, group, default=None):
        '''Get a group or parameter.

        Parameters
        ----------
        group : str
            If this string contains a period (.), then the part before the
            period will be used to retrieve a group, and the part after the
            period will be used to retrieve a parameter from that group. If this
            string does not contain a period, then just a group will be
            returned.
        default : any
            Return this value if the named group and parameter are not found.

        Returns
        -------
        value : :class:`Group` or :class:`Param`
            Either a group or parameter with the specified name(s). If neither
            is found, returns the default value.
        '''
        if is_integer(group):
            return self._groups.get(int(group), default)
        group = group.upper()
        param = None
        if '.' in group:
            group, param = group.split('.', 1)
        if ':' in group:
            group, param = group.split(':', 1)
        if group not in self._groups:
            return default
        group = self._groups[group]
        if param is not None:
            return group.get(param, default)
        return group

    def get_int8(self, key):
        '''Get a parameter value as an 8-bit signed integer.'''
        return self.get(key).int8_value

    def get_uint8(self, key):
        '''Get a parameter value as an 8-bit unsigned integer.'''
        return self.get(key).uint8_value

    def get_int16(self, key):
        '''Get a parameter value as a 16-bit signed integer.'''
        return self.get(key).int16_value

    def get_uint16(self, key):
        '''Get a parameter value as a 16-bit unsigned integer.'''
        return self.get(key).uint16_value

    def get_int32(self, key):
        '''Get a parameter value as a 32-bit signed integer.'''
        return self.get(key).int32_value

    def get_uint32(self, key):
        '''Get a parameter value as a 32-bit unsigned integer.'''
        return self.get(key).uint32_value

    def get_float(self, key):
        '''Get a parameter value as a 32-bit float.'''
        return self.get(key).float_value

    def get_bytes(self, key):
        '''Get a parameter value as a byte string.'''
        return self.get(key).bytes_value

    def get_string(self, key):
        '''Get a parameter value as a string.'''
        return self.get(key).string_value

    def parameter_blocks(self):
        '''Compute the size (in 512B blocks) of the parameter section.'''
        bytes = 4. + sum(g.binary_size() for g in self._groups.values())
        return int(np.ceil(bytes / 512))

    @property
    def point_rate(self):
        ''' Number of sampled 3D coordinates per second.
        '''
        try:
            return self.get_float('POINT:RATE')
        except AttributeError:
            return self.header.frame_rate

    @property
    def point_scale(self):
        try:
            return self.get_float('POINT:SCALE')
        except AttributeError:
            return self.header.scale_factor

    @property
    def point_used(self):
        ''' Number of sampled 3D point coordinates per frame.
        '''
        try:
            return self.get_uint16('POINT:USED')
        except AttributeError:
            return self.header.point_count

    @property
    def analog_used(self):
        ''' Number of analog measurements, or channels, for each analog data sample.
        '''
        try:
            return self.get_uint16('ANALOG:USED')
        except AttributeError:
            return self.header.analog_count

    @property
    def analog_rate(self):
        '''  Number of analog data samples per second.
        '''
        try:
            return self.get_float('ANALOG:RATE')
        except AttributeError:
            return self.header.analog_per_frame * self.point_rate

    @property
    def analog_per_frame(self):
        '''  Number of analog samples per 3D frame (point sample).
        '''
        return int(self.analog_rate / self.point_rate)

    @property
    def analog_sample_count(self):
        ''' Number of analog samples per channel.
        '''
        has_analog = self.analog_used > 0
        return int(self.frame_count * self.analog_per_frame) * has_analog
    
    @property
    def analog_format(self):
        ''' Format for non-float (integer) analog data as defined by the'ANALOG:FORMAT' parameter.

            Valid values are 'SIGNED' or 'UNSIGNED' indicating that analog data 
            is stored as signed or unsigned 16 bit integers. Defaults to 'SIGNED'
            if the parameter does not exist as defined in the standard.
        '''
        param = self.get('ANALOG:FORMAT')
        if param is not None:
            return param.string_value.strip().upper()
        return 'SIGNED'
    
    @property
    def analog_format_unsigned(self):
        ''' True if analog data stored on integer form should be treated as unsigned (rather then signed).
        '''
        return self.analog_format == 'UNSIGNED'
    
    @property
    def analog_resolution(self):
        ''' Bit resolution the analog samples are recorded at.

            Reads the 'ANALOG:BITS' parameter to determine the resolution. Valid values mentioned in the standard 
            are 12, 14, or 16 bit resolution, with 16 bit defined as standard. Note that the BITS parameter 'should'
            not affect how analog data is stored in the file, rather it is information for how to interpret the data.
        '''
        param = self.get('ANALOG:BITS')
        if param is not None:
            return param.int32_value
        return 'SIGNED'


    @property
    def point_labels(self):
        return self.get('POINT:LABELS').string_array

    @property
    def analog_labels(self):
        return self.get('ANALOG:LABELS').string_array

    @property
    def frame_count(self):
        return self.last_frame - self.first_frame + 1  # Add 1 since range is inclusive [first, last]

    @property
    def first_frame(self):
        # Start frame seems to be less of an issue to determine.
        # this is a hack for phasespace files ... should put it in a subclass.
        param = self.get('TRIAL:ACTUAL_START_FIELD')
        if param is not None:
            # ACTUAL_START_FIELD is encoded in two 16 byte words...
            # return param.uint32_value
            words = param.uint16_array
            return words[0] + words[1] * 65535
        return self.header.first_frame

    @property
    def last_frame(self) -> int:
        ''' Trial frame corresponding to the last frame recorded in the data (inclusive).
        '''
        # Number of frames can be represented in many formats.
        # Start of by  different parameters where the frame can be encoded
        hlf = self.header.last_frame
        param = self.get('TRIAL:ACTUAL_END_FIELD')
        if param is not None:
            # Encoded as 2 16 bit words (rather then 1 32 bit word)
            # Manual refer to parsing the parameter as 2 16-bit words, generally equivalent to an uint32
            # end_frame = param.uint32_value
            words = param.uint16_array
            end_frame = words[0] + words[1] * 65536
            if hlf <= end_frame:
                return end_frame
        param = self.get('POINT:LONG_FRAMES')
        if param is not None:
            # 'Should be' encoded as float
            if param.bytes_per_element >= 4:
                end_frame = int(param.float_value)
            else:
                end_frame = param.uint16_value
            if hlf <= end_frame:
                return end_frame
        param = self.get('POINT:FRAMES')
        if param is not None:
            # Can be encoded either as 32 bit float or 16 bit uint
            if param.bytes_per_element == 4:
                end_frame = int(param.float_value)
            else:
                end_frame = param.uint16_value
            if hlf <= end_frame:
                return end_frame
        # Return header value by default
        return hlf

    def get_screen_axis(self):
        ''' Set the X_SCREEN and Y_SCREEN parameters in the POINT group.

        Returns
        -------
        value : Touple on form (str, str) or None
            Touple containing X_SCREEN and Y_SCREEN strings, or None if no parameters could be found.
        '''
        X = self.get('POINT:X_SCREEN')
        Y = self.get('POINT:Y_SCREEN')
        if X and Y:
            return (X.string_value, Y.string_value)
        return None

    def get_analog_transform_parameters(self):
        ''' Parse analog data transform parameters.
        '''
        # Offsets (return as 32-bit to ensure integer overflow is avoided)
        analog_offsets = np.zeros((self.analog_used), int)
        param = self.get('ANALOG:OFFSET')
        if param is not None and param.num_elements > 0:
            if self.analog_format_unsigned:
                analog_offsets[:] = param.uint16_array[:self.analog_used]
            else:
                analog_offsets[:] = param.int16_array[:self.analog_used]

        # Scale factors
        analog_scales = np.ones((self.analog_used), float)
        gen_scale = 1.
        param = self.get('ANALOG:GEN_SCALE')
        if param is not None:
            gen_scale = param.float_value
        param = self.get('ANALOG:SCALE')
        if param is not None and param.num_elements > 0:
            analog_scales[:] = param.float_array[:self.analog_used]

        return gen_scale, analog_scales, analog_offsets

    def get_analog_transform(self):
        ''' Get broadcastable analog transformation parameters.
        '''
        gen_scale, analog_scales, analog_offsets = self.get_analog_transform_parameters()
        analog_scales *= gen_scale
        analog_scales = np.broadcast_to(analog_scales[:, np.newaxis], (self.analog_used, self.analog_per_frame))
        analog_offsets = np.broadcast_to(analog_offsets[:, np.newaxis], (self.analog_used, self.analog_per_frame))
        return analog_scales, analog_offsets

class Reader(Manager):
    '''This class provides methods for reading the data in a C3D file.

    A C3D file contains metadata and frame-based data describing 3D motion.

    You can iterate over the frames in the file by calling `read_frames()` after
    construction:

    >>> r = c3d.Reader(open('capture.c3d', 'rb'))
    >>> for frame_no, points, analog in r.read_frames():
    ...     print('{0.shape} points in this frame'.format(points))
    '''

    def __init__(self, handle):
        '''Initialize this C3D file by reading header and parameter data.

        Parameters
        ----------
        handle : file handle
            Read metadata and C3D motion frames from the given file handle. This
            handle is assumed to be `seek`-able and `read`-able. The handle must
            remain open for the life of the `Reader` instance. The `Reader` does
            not `close` the handle.

        Raises
        ------
        ValueError
            If the processor metadata in the C3D file is anything other than 84
            (Intel format).
        '''
        super(Reader, self).__init__(Header(handle))

        self._handle = handle

        def seek_param_section_header():
            ''' Seek to and read the first 4 byte of the parameter header section '''
            self._handle.seek((self._header.parameter_block - 1) * 512)
            # metadata header
            return self._handle.read(4)

        # Begin by reading the processor type:
        buf = seek_param_section_header()
        _, _, parameter_blocks, processor = struct.unpack('BBBB', buf)
        self._dtypes = DataTypes(processor)
        # Convert header parameters in accordance with the processor type (MIPS format re-reads the header)
        self._header._processor_convert(self._dtypes, handle)

        # Restart reading the parameter header after parsing processor type
        buf = seek_param_section_header()

        start_byte = self._handle.tell()
        endbyte = start_byte + 512 * parameter_blocks - 4
        while self._handle.tell() < endbyte:
            chars_in_name, group_id = struct.unpack('bb', self._handle.read(2))
            if group_id == 0 or chars_in_name == 0:
                # we've reached the end of the parameter section.
                break
            name = self._dtypes.decode_string(self._handle.read(abs(chars_in_name))).upper()

            # Read the byte segment associated with the parameter and create a
            # separate binary stream object from the data.
            offset_to_next, = struct.unpack(['<h', '>h'][self._dtypes.is_mips], self._handle.read(2))
            if offset_to_next == 0:
                # Last parameter, as number of bytes are unknown,
                # read the remaining bytes in the parameter section.
                bytes = self._handle.read(endbyte - self._handle.tell())
            else:
                bytes = self._handle.read(offset_to_next - 2)
            buf = io.BytesIO(bytes)

            if group_id > 0:
                # We've just started reading a parameter. If its group doesn't
                # exist, create a blank one. add the parameter to the group.
                group = self._groups.setdefault(group_id, Group(self._dtypes))
                group.add_param(name, handle=buf)
            else:
                # We've just started reading a group. If a group with the
                # appropriate numerical id exists already (because we've
                # already created it for a parameter), just set the name of
                # the group. Otherwise, add a new group.
                group_id = abs(group_id)
                size, = struct.unpack('B', buf.read(1))
                desc = size and buf.read(size) or ''
                group = self.get(group_id)
                if group is not None:
                    self.rename_group(group, name)  # Inserts name key
                    group.desc = desc
                else:
                    # We allow duplicated group names here, even though it is against the c3d spec.
                    # The groups will be renamed.
                    self.add_group(group_id, name, desc, rename_duplicated_groups=True)

        self._check_metadata()

    def read_frames(self, copy=True, analog_transform=True, camera_sum=False, check_nan=True):
        '''Iterate over the data frames from our C3D file handle.
        
        Parameters
        ----------
        copy : bool
            If False, the reader returns a reference to the same data buffers
            for every frame. The default is True, which causes the reader to
            return a unique data buffer for each frame. Set this to False if you
            consume frames as you iterate over them, or True if you store them
            for later.
        analog_transform : bool, default=True
            If True, ANALOG:SCALE, ANALOG:GEN_SCALE, and ANALOG:OFFSET transforms
            defined in the file will be applied to the analog channels.
        check_nan : bool, default=True
            If True, X,Y,Z point coordinate channels will be checked for NaN values, replacing occurences with 0. 
            Samples containing NaN values are also marked as invalid (residual channel value is set to -1).
        camera_sum : bool, default=False
            Camera flag bits will be summed, converting the fifth column to a camera visibility counter.
        Returns
        -------
        frames : sequence of (frame number, points, analog)
            This method generates a sequence of (frame number, points, analog)
            tuples, one tuple per frame. The first element of each tuple is the
            frame number. The second is a numpy array of parsed, 5D point data.
            Third element of each tuple is a numpy array of analog
            values that were recorded during the frame. It is common for the analog data
            to be sampled at a higher frequency than the 3D point data, resulting
            in multiple analog frames per frame of point data.
            The first three columns in the returned point data are the (x, y, z)
            coordinates of the observed motion capture point. The fourth column
            is an estimate of the error for this particular point, and the fifth
            column is the number of cameras that observed the point in question.
            Both the fourth and fifth values are -1 if the point is considered
            to be invalid.
        '''
        # Point magnitude scalar, if scale parameter is < 0 data is floating point
        # (in which case the magnitude is the absolute value)
        scale_mag = abs(self.point_scale)
        is_float = self.point_scale < 0

        if is_float:
            point_word_bytes = 4
        else:
            point_word_bytes = 2
        points = np.zeros((self.point_used, 5), np.float32)

        if is_float:
            # Note*: Floating point is 'always' defined for both analog and point data, according to the standard.
            analog_dtype = self._dtypes.float32
            analog_word_bytes = 4
        elif self.analog_format_unsigned:
            analog_dtype = self._dtypes.uint16
            analog_word_bytes = 2
        else:
            analog_dtype = self._dtypes.int16
            analog_word_bytes = 2

        analog = np.array([], float)
        analog_scales, analog_offsets = self.get_analog_transform()

        # Seek to the start point of the data blocks
        self._handle.seek((self._header.data_block - 1) * 512)
        # Number of values (words) read in regard to POINT/ANALOG data
        N_point = 4 * self.point_used
        N_analog = self.analog_used * self.analog_per_frame

        # Total bytes per frame
        point_bytes = N_point * point_word_bytes
        analog_bytes = N_analog * analog_word_bytes
        # Parse the data blocks
        for frame_no in range(self.first_frame, self.last_frame + 1):
            # Read the byte data (used) for the block
            raw_bytes = self._handle.read(N_point * point_word_bytes)
            raw_analog = self._handle.read(N_analog * analog_word_bytes)
            # Verify read pointers (any of the two can be assumed to be 0)
            if len(raw_bytes) < point_bytes:
                warnings.warn('''reached end of file (EOF) while reading POINT data at frame index {}
                                 and file pointer {}!'''.format(frame_no - self.first_frame, self._handle.tell()))
                return
            if len(raw_analog) < analog_bytes:
                warnings.warn('''reached end of file (EOF) while reading POINT data at frame index {}
                                 and file pointer {}!'''.format(frame_no - self.first_frame, self._handle.tell()))
                return

            if is_float:
                # Convert every 4 byte words to a float-32 reprensentation
                # (the fourth column is still not a float32 representation)
                if self._dtypes.is_dec:
                    # Convert each of the first 6 16-bit words from DEC to IEEE float
                    points[:, :4] = DEC_to_IEEE_BYTES(raw_bytes).reshape((self.point_used, 4))
                else:  # If IEEE or MIPS:
                    # Convert each of the first 6 16-bit words to native float
                    points[:, :4] = np.frombuffer(raw_bytes,
                                                  dtype=self._dtypes.float32,
                                                  count=N_point).reshape((self.point_used, 4))

                # Cast last word to signed integer in system endian format
                last_word = points[:, 3].astype(np.int32)

            else:
                # View the bytes as signed 16-bit integers
                raw = np.frombuffer(raw_bytes,
                                    dtype=self._dtypes.int16,
                                    count=N_point).reshape((self.point_used, 4))
                # Read the first six 16-bit words as x, y, z coordinates
                points[:, :3] = raw[:, :3] * scale_mag
                # Cast last word to signed integer in system endian format
                last_word = raw[:, 3].astype(np.int16)

            # Parse camera-observed bits and residuals.
            # Notes:
            # - Invalid sample if residual is equal to -1 (check if word < 0).
            # - A residual of 0.0 represent modeled data (filtered or interpolated).
            # - Camera and residual words are always 8-bit (1 byte), never 16-bit.
            # - If floating point, the byte words are encoded in an integer cast to a float,
            #    and are written directly in byte form (see the MLS guide).
            ##
            # Read the residual and camera byte words (Note* if 32 bit word negative sign is discarded).
            residual_byte, camera_byte = (last_word & 0x00ff), (last_word & 0x7f00) >> 8
            #if self._dtypes.big_endian_sys -> swap words?

            # Fourth value is floating-point (scaled) error estimate (residual)
            points[:, 3] = residual_byte * scale_mag

            # Determine invalid samples
            invalid = last_word < 0
            if check_nan:
                is_nan = ~np.all(np.isfinite(points[:, :4]), axis=1)
                points[is_nan, :3] = 0.0
                invalid |= is_nan
            # Update discarded - sign
            points[invalid, 3] = -1


            # Fifth value is the camera-observation byte
            if camera_sum:
                # Convert to observation sum
                points[:, 4] = sum((camera_byte & (1 << k)) >> k for k in range(8))
            else:
                points[:, 4] = camera_byte #.astype(np.float32)

            # Check if analog data exist, and parse if so
            if N_analog > 0:
                if is_float and self._dtypes.is_dec:
                    # Convert each of the 16-bit words from DEC to IEEE float
                    analog = DEC_to_IEEE_BYTES(raw_analog)
                else:
                    # Integer or INTEL/MIPS floating point data can be parsed directly
                    analog = np.frombuffer(raw_analog, dtype=analog_dtype, count=N_analog)

                # Reformat and convert
                analog = analog.reshape((-1, self.analog_used)).T
                analog = analog.astype(float)
                # Convert analog
                analog = (analog - analog_offsets) * analog_scales

            # Output buffers
            if copy:
                yield frame_no, points.copy(), analog  # .copy(), a new array is generated per frame for analog data.
            else:
                yield frame_no, points, analog

        # Function evaluating EOF, note that data section is written in blocks of 512
        final_byte_index = self._handle.tell()
        self._handle.seek(0, 2)  # os.SEEK_END)
        # Check if more then 1 block remain
        if self._handle.tell() - final_byte_index >= 512:
            warnings.warn('incomplete reading of data blocks. {} bytes remained after all datablocks were read!'.format(
                self._handle.tell() - final_byte_index))

    @property
    def proc_type(self):
        '''Get the processory type associated with the data format in the file.
        '''
        return self._dtypes.proc_type

    def to_writer(self, conversion):
        ''' Convert to 'Writer' using the conversion mode.
            See Writer.from_reader() for supported conversion modes and possible exceptions.
        '''
        return Writer.from_reader(self, conversion=conversion)


class GroupEditable(Decorator):
    ''' Group instance decorator providing convenience functions for Writer editing.
    '''
    def __init__(self, group):
        super(GroupEditable, self).__init__(group)

    def __contains__(self, key):
        return key in self._decoratee
    #
    #   Add decorator functions (throws on overwrite)
    #
    def add(self, name, desc, bpe, format, data, *dimensions):
        ''' Add a parameter with 'data' package formated in accordance with 'format'.
        '''
        if isinstance(data, bytes):
            pass
        else:
            data = struct.pack(format, data)

        self.add_param(name,
                       desc=desc,
                       bytes_per_element=bpe,
                       bytes=data,
                       dimensions=list(dimensions))

    def add_array(self, name, desc, data, dtype=None):
        '''Add a parameter with the 'data' package.

        Arguments
        ---------
        data : Numpy array, or python iterable.
        dtype : Numpy dtype to encode the array (Optional if data is numpy type).
        '''
        if not isinstance(data, np.ndarray):
            if dtype is not None:
                raise ValueError('Must specify dtype when passning non-numpy array type.')
            data = np.array(data, dtype=dtype)
        elif dtype is None:
            dtype = data.dtype

        self.add_param(name,
                       desc=desc,
                       bytes_per_element=dtype.itemsize,
                       bytes=data,
                       dimensions=data.shape)

    def add_str(self, name, desc, data, *dimensions):
        ''' Add a string parameter.
        '''
        self.add_param(name,
                       desc=desc,
                       bytes_per_element=-1,
                       bytes=data.encode('utf-8'),
                       dimensions=list(dimensions))

    def add_empty_array(self, name, desc, bpe):
        ''' Add an empty parameter block.
        '''
        self.add_param(name, desc=desc,
                       bytes_per_element=bpe, dimensions=[0])

    #
    #   Set decorator functions (overwrites)
    #
    def set(self, name, *args, **kwargs):
        ''' Add or overwrite a parameter with 'bytes' package formated in accordance with 'format'.
        '''
        try:
            self.remove_param(name)
        except KeyError as e:
            pass
        self.add(name, *args, **kwargs)

    def set_str(self, name, *args, **kwargs):
        ''' Add a string parameter.
        '''
        try:
            self.remove_param(name)
        except KeyError as e:
            pass
        self.add_str(name, *args, **kwargs)

    def set_array(self, name, *args, **kwargs):
        ''' Add a string parameter.
        '''
        try:
            self.remove_param(name)
        except KeyError as e:
            pass
        self.add_array(name, *args, **kwargs)

    def set_empty_array(self, name, *args, **kwargs):
        ''' Add an empty parameter block.
        '''
        try:
            self.remove_param(name)
        except KeyError as e:
            pass
        self.add_empty_array(name, *args, **kwargs)


class Writer(Manager):
    '''This class writes metadata and frames to a C3D file.

    For example, to read an existing C3D file, apply some sort of data
    processing to the frames, and write out another C3D file::

    >>> r = c3d.Reader(open('data.c3d', 'rb'))
    >>> w = c3d.Writer()
    >>> w.add_frames(process_frames_somehow(r.read_frames()))
    >>> with open('smoothed.c3d', 'wb') as handle:
    >>>     w.write(handle)

    Parameters
    ----------
    point_rate : float, optional
        The frame rate of the data. Defaults to 480.
    analog_rate : float, optional
        The number of analog samples per frame. Defaults to 0.
    point_scale : float, optional
        The scale factor for point data. Defaults to -1 (i.e., "check the
        POINT:SCALE parameter").
    point_units : str, optional
        The units that the point numbers represent. Defaults to ``'mm  '``.
    gen_scale : float, optional
        General scaling factor for analog data. Defaults to 1.
    '''

    def __init__(self,
                 point_rate=480.,
                 analog_rate=0.,
                 point_scale=-1.,
                 point_units='mm  ',
                 gen_scale=1.):
        '''Set metadata for this writer.

        '''
        self._dtypes = DataTypes(PROCESSOR_INTEL) # Always write INTEL format
        super(Writer, self).__init__()
        self._frames = []

        # Header properties
        self._header.frame_rate = np.float32(point_rate)
        self._header.scale_factor = np.float32(point_scale)
        self.analog_rate = analog_rate        

        # Custom properties
        self._point_units = point_units
        self.set_analog_general_scale(gen_scale)

    @staticmethod
    def from_reader(reader, conversion=None):
        ''' Convert a `c3d.reader.Reader` to a persistent `c3d.writer.Writer` instance.

        Parameters
        ----------
        source : `c3d.reader.Reader`
            Source to copy data from.
        conversion : str
            Conversion mode, None is equivalent to the default mode. Supported modes are:
                'convert'       - (Default) Convert the Reader to a Writer
                                  instance, explicitly deleting the Reader.
                'copy'          - Reader objects will be deep copied.
                'copy_metadata' - Similar to 'copy' but only copies metadata and
                                  not point and analog frame data.
                'copy_shallow'  - Similar to 'copy' but group parameters are
                                  not copied.
                'copy_header'   - Similar to 'copy_shallow' but only the
                                  header is copied (frame data is not copied).

        Returns
        -------
        param : `c3d.writer.Writer`
            A writeable and persistent representation of the `c3d.reader.Reader` object.

        Raises
        ------
        ValueError
            If mode string is not equivalent to one of the supported modes.
            If attempting to convert non-Intel files using mode other than 'shallow_copy'.
        '''
        writer = Writer()
        # Modes
        is_header_only = conversion == 'copy_header'
        is_meta_copy = conversion == 'copy_metadata'
        is_meta_only = is_header_only or is_meta_copy
        is_consume = conversion == 'convert' or conversion is None
        is_shallow_copy = conversion == 'shallow_copy' or is_header_only
        is_deep_copy = conversion == 'copy' or is_meta_copy
        # Verify mode
        if not (is_consume or is_shallow_copy or is_deep_copy):
            raise ValueError(
                "Unknown mode argument {}. Supported modes are: 'consume', 'copy', or 'shallow_copy'".format(
                conversion))
        if not reader._dtypes.is_ieee and not is_shallow_copy:
            # Can't copy/consume non-Intel files due to the uncertainty of converting parameter data.
            raise ValueError(
                "File was read in {} format and only 'shallow_copy' mode is supported for non Intel files!".format(
                reader._dtypes.proc_type))

        if is_consume:
            writer._header = reader._header
            reader._header = None
            writer._groups = reader._groups
            reader._groups = None
            del reader
        elif is_deep_copy:
            writer._header = copy.deepcopy(reader._header)
            writer._groups = copy.deepcopy(reader._groups)
        elif is_shallow_copy:
            # Only copy header (no groups)
            writer._header = copy.deepcopy(reader._header)
            # Reformat header events
            writer._header.encode_events(writer._header.events)

            # Transfer a minimal set parameters
            writer.set_start_frame(reader.first_frame)
            writer.set_point_labels(reader.point_labels)
            writer.set_analog_labels(reader.analog_labels)

            gen_scale, analog_scales, analog_offsets = reader.get_analog_transform_parameters()
            writer.set_analog_general_scale(gen_scale)
            writer.set_analog_scales(analog_scales)
            writer.set_analog_offsets(analog_offsets)

        if not is_meta_only:
            # Copy frames
            for (i, point, analog) in reader.read_frames(copy=True, camera_sum=False):
                writer.add_frames((point, analog))
        return writer

    @property
    def analog_rate(self):
        return super(Writer, self).analog_rate

    @analog_rate.setter
    def analog_rate(self, value):
        if self.point_rate <= 0:
            raise ValueError(
                "Invalid point rate {}. ".format(self.point_rate)
                + "Ensure a valid value is set in either the header frame rate or point rate parameter before setting the analog rate.")
        per_frame_rate = value / self.point_rate
        if not float(per_frame_rate).is_integer():
            raise ValueError("Analog rate must be an integer multiple of the point rate.")
        self._header.analog_per_frame = np.uint16(per_frame_rate)

    @property
    def numeric_key_max(self):
        ''' Get the largest numeric key.
        '''
        num = 0
        if len(self._groups) > 0:
            for i in self._groups.keys():
                if isinstance(i, int):
                    num = max(i, num)
        return num

    @property
    def numeric_key_next(self):
        ''' Get a new unique numeric group key.
        '''
        return self.numeric_key_max + 1

    def get_create(self, label):
        ''' Get or create the specified parameter group.'''
        label = label.upper()
        group = self.get(label)
        if group is None:
            group = self.add_group(self.numeric_key_next, label, label + ' group')
        return group

    @property
    def point_group(self):
        ''' Get or create the POINT parameter group.'''
        return self.get_create('POINT')

    @property
    def analog_group(self):
        ''' Get or create the ANALOG parameter group.'''
        return self.get_create('ANALOG')

    @property
    def trial_group(self):
        ''' Get or create the TRIAL parameter group.'''
        return self.get_create('TRIAL')

    def get(self, group, default=None):
        '''Get a GroupEditable decorator for keyed group instance, or a parameter instance.

        Parameters
        ----------
        group : str
            Key, see Manager.get() for valid key formats.
        default : any
            Return this value if the named group and parameter are not found.

        Returns
        -------
        value : :class:`GroupEditable` or :class:`Param`
            Either a decorated group instance or parameter with the specified name(s). If neither
            is found, the default value is returned.
        '''
        val = super(Writer, self).get(group, default)
        if isinstance(val, Group):
            return GroupEditable(val)
        return val # Parameter

    def add_group(self, *args, **kwargs):
        '''Add a new parameter group. See Manager.add_group() for more information.

        Returns
        -------
        group : :class:`Group`
            An editable group instance.
        '''
        return GroupEditable(super(Writer, self).add_group(*args, **kwargs))

    def add_frames(self, frames, index=None):
        '''Add frames to this writer instance.

        Parameters
        ----------
        frames : Single or sequence of (point, analog) pairs
            A sequence or frame of frame data to add to the writer.
        index : int or None
            Insert the frame or sequence at the index (the first sequence frame will be inserted at give index).
            Note that the index should be relative to 0 rather then the frame number provided by read_frames()!
        '''
        sh = np.shape(frames)
        # Single frame
        if len(sh) != 2:
            frames = [frames]
            sh = np.shape(frames)
        # Sequence of invalid shape
        if sh[1] != 2:
            raise ValueError(
                'Expected frame input to be sequence of point and analog pairs on form (-1, 2). ' +
                '\Input was of shape {}.'.format(str(sh)))

        if index is not None:
            self._frames[index:index] = frames
        else:
            self._frames.extend(frames)

    @staticmethod
    def pack_labels(labels):
        labels = np.ravel(labels)
        # Get longest label name
        label_max_size = 0
        label_max_size = max(label_max_size, np.max([len(label) for label in labels]))
        label_str = ''.join(label.ljust(label_max_size) for label in labels)
        return label_str, label_max_size

    def set_point_labels(self, labels):
        ''' Set point data labels.
        '''
        label_str, label_max_size = Writer.pack_labels(labels)
        self.point_group.add_str('LABELS', 'Point labels.', label_str, label_max_size, len(labels))

    def set_analog_labels(self, labels):
        ''' Set analog data labels.
        '''
        label_str, label_max_size = Writer.pack_labels(labels)
        self.analog_group.add_str('LABELS', 'Analog labels.', label_str, label_max_size, len(labels))

    def set_analog_general_scale(self, value):
        ''' Set ANALOG:GEN_SCALE factor (uniform analog scale factor).
        '''
        self.analog_group.set('GEN_SCALE', 'Analog general scale factor', 4, '<f', value)

    def set_analog_scales(self, values):
        ''' Set ANALOG:SCALE factors (per channel scale factor).

        Parameters
        ----------
        values : iterable or None
            Iterable containing individual scale factors for encoding analog channel data.
        '''
        if is_iterable(values):
            data = np.array([v for v in values], dtype=np.float32)
            self.analog_group.set_array('SCALE', 'Analog channel scale factors', data)
        elif values is None:
            self.analog_group.set_empty_array('SCALE', 'Analog channel scale factors', 4)
        else:
            raise ValueError('Expected iterable containing analog scale factors.')

    def set_analog_offsets(self, values):
        ''' Set ANALOG:OFFSET offsets (per channel offset).

        Parameters
        ----------
        values : iterable or None
            Iterable containing individual offsets for encoding analog channel data.
        '''
        if is_iterable(values):
            data = np.array([v for v in values], dtype=np.int16)
            self.analog_group.set_array('OFFSET', 'Analog channel offsets', data)
        elif values is None:
            self.analog_group.set_empty_array('OFFSET', 'Analog channel offsets', 2)
        else:
            raise ValueError('Expected iterable containing analog data offsets.')

    def set_start_frame(self, frame=1):
        ''' Set the 'TRIAL:ACTUAL_START_FIELD' parameter and header.first_frame entry.

        Parameter
        ---------
        frame : int
            Number for the first frame recorded in the file.
            Frame counter for a trial recording always start at 1 for the first frame.
        '''
        self.trial_group.set('ACTUAL_START_FIELD', 'Actual start frame', 2, '<I', frame, 2)
        if frame < 65535:
            self._header.first_frame = np.uint16(frame)
        else:
            self._header.first_frame = np.uint16(65535)

    def _set_last_frame(self, frame):
        ''' Sets the 'TRIAL:ACTUAL_END_FIELD' parameter and header.last_frame entry.
        '''
        self.trial_group.set('ACTUAL_END_FIELD', 'Actual end frame', 2, '<I', frame, 2)
        self._header.last_frame = np.uint16(min(frame, 65535))


    def set_screen_axis(self, X='+X', Y='+Y'):
        ''' Set the X_SCREEN and Y_SCREEN parameters in the POINT group.

        Parameter
        ---------
        X : str
            2 character string with first character indicating positive or negative axis (+/-),
            and the second axis (X/Y/Z). Examples: '+X' or '-Y'
        Y : str
            Second axis string with same format as Y. Determines the second Y screen axis.
        '''
        if len(X) != 2:
            raise ValueError('Expected string literal to be a 2 character string for the X_SCREEN parameter.')
        if len(Y) != 2:
            raise ValueError('Expected string literal to be a 2 character string for the Y_SCREEN parameter.')
        group = self.point_group
        group.set_str('X_SCREEN', 'X_SCREEN parameter', X, 2)
        group.set_str('Y_SCREEN', 'Y_SCREEN parameter', Y, 2)

    def write(self, handle):
        '''Write metadata and point + analog frames to a file handle.

        Parameters
        ----------
        handle : file
            Write metadata and C3D motion frames to the given file handle. The
            writer does not close the handle.
        '''
        if not self._frames:
            raise RuntimeError('Attempted to write empty file.')

        points, analog = self._frames[0]
        ppf = len(points)
        apf = len(analog)


        first_frame = self.first_frame
        if first_frame <= 0: # Bad value
            first_frame = 1
        nframes = len(self._frames)
        last_frame = first_frame + nframes - 1

        UINT16_MAX = 65535

        # POINT group
        group = self.point_group
        group.set('USED', 'Number of point samples', 2, '<H', ppf)
        group.set('FRAMES', 'Total frame count', 2, '<H', min(UINT16_MAX, nframes))
        if nframes >= UINT16_MAX:
            # Should be floating point
            group.set('LONG_FRAMES', 'Total frame count', 4, '<f', np.float32(nframes))
        elif 'LONG_FRAMES' in group:
            # Docs states it should not exist if frame_count < 65535
            group.remove_param('LONG_FRAMES')
        group.set('DATA_START', 'First data block containing frame samples.', 2, '<H', 0)
        group.set('SCALE', 'Point data scaling factor', 4, '<f', np.float32(self.point_scale))
        group.set('RATE', 'Point data sample rate', 4, '<f', np.float32(self.point_rate))
        # Optional
        if 'UNITS' not in group:
            group.add_str('UNITS', 'Units used for point data measurements.',
                          self._point_units, len(self._point_units))
        if 'DESCRIPTIONS' not in group:
            group.add_str('DESCRIPTIONS', 'Channel descriptions.', ' ' * ppf, 1, ppf)

        # ANALOG group
        group = self.analog_group
        group.set('USED', 'Analog channel count', 2, '<H', apf)
        group.set('RATE', 'Analog samples per second', 4, '<f', np.float32(self.analog_rate))
        if 'GEN_SCALE' not in group:
            self.set_analog_general_scale(1.0)
        # Optional
        if 'SCALE' not in group:
            self.set_analog_scales(None)
        if 'OFFSET' not in group:
            self.set_analog_offsets(None)
        if 'DESCRIPTIONS' not in group:
            group.add_str('DESCRIPTIONS', 'Channel descriptions.', ' ' * apf, 1, apf)

        # TRIAL group
        self.set_start_frame(first_frame)
        self._set_last_frame(last_frame)

        # sync parameter information to header.
        blocks = self.parameter_blocks()
        self.get('POINT:DATA_START').bytes = struct.pack('<H', 2 + blocks)
        self._header.data_block = np.uint16(2 + blocks)
        self._header.point_count = np.uint16(ppf)
        self._header.analog_count = np.uint16(np.prod(analog.shape))

        self._write_metadata(handle)
        self._write_frames(handle)

    def _pad_block(self, handle):
        '''Pad the file with 0s to the end of the next block boundary.'''
        extra = handle.tell() % 512
        if extra:
            handle.write(b'\x00' * (512 - extra))

    def _write_metadata(self, handle):
        '''Write metadata to a file handle.

        Parameters
        ----------
        handle : file
            Write metadata and C3D motion frames to the given file handle. The
            writer does not close the handle.
        '''
        self._check_metadata()

        # Header
        self._header.write(handle)
        self._pad_block(handle)
        assert handle.tell() == 512

        # Groups
        handle.write(struct.pack(
            'BBBB', 0, 0, self.parameter_blocks(), PROCESSOR_INTEL))
        for group_id, group in self.group_listed():
            group.write(group_id, handle)

        # Padding
        self._pad_block(handle)
        while handle.tell() != 512 * (self.header.data_block - 1):
            handle.write(b'\x00' * 512)

    def _write_frames(self, handle):
        '''Write our frame data to the given file handle.

        Parameters
        ----------
        handle : file
            Write metadata and C3D motion frames to the given file handle. The
            writer does not close the handle.
        '''
        assert handle.tell() == 512 * (self._header.data_block - 1)
        scale_mag = abs(self.point_scale)
        is_float = self.point_scale < 0
        if is_float:
            point_dtype = self._dtypes.float32
            point_scale = 1.0
        else:
            point_dtype = self._dtypes.int16
            point_scale = scale_mag
        raw = np.zeros((self.point_used, 4), point_dtype)

        analog_scales, analog_offsets = self.get_analog_transform()
        analog_scales_inv = 1.0 / analog_scales

        for points, analog in self._frames:
            # Transform point data
            valid = points[:, 3] >= 0.0
            raw[~valid, 3] = -1
            raw[valid, :3] = points[valid, :3] / point_scale
            raw[valid, 3] = np.bitwise_or(np.rint(points[valid, 3] / scale_mag).astype(np.uint8),
                                          (points[valid, 4].astype(np.uint16) << 8),
                                          dtype=np.uint16)

            # Transform analog data
            analog = analog * analog_scales_inv + analog_offsets
            analog = analog.T

            # Write
            analog = analog.astype(point_dtype)
            handle.write(raw.tobytes())
            handle.write(analog.tobytes())
        self._pad_block(handle)<|MERGE_RESOLUTION|>--- conflicted
+++ resolved
@@ -1231,11 +1231,11 @@
         desc : str, optional
             If a group is created, assign this description to the group.
         rename_duplicated_groups : bool
-            If True, when adding a group with a name that already exists, the group will be renamed to 
+            If True, when adding a group with a name that already exists, the group will be renamed to
             `{name}{group_id}`.
             The original group will not be renamed.
             In general, having multiple groups with the same name is against the c3d specification.
-            This option only exists to handle edge cases where files are not created according to the spec and still 
+            This option only exists to handle edge cases where files are not created according to the spec and still
             need to be imported.
 
         Returns
@@ -1251,17 +1251,10 @@
             Name or numerical key already exist (attempt to overwrite existing data).
         '''
         if not is_integer(group_id):
-<<<<<<< HEAD
             raise TypeError('Expected Group numerical key to be integer, was {}.'.format(type(group_id)))
-        if not (isinstance(name, str) or name is None):
+        if not isinstance(name, str):
             raise TypeError('Expected Group name key to be string, was {}.'.format(type(name)))
         group_id = int(group_id) # Asserts python int
-=======
-            raise ValueError('Expected Group numerical key to be integer, was %s.' % type(group_id))
-        if not isinstance(name, str):
-            raise ValueError('Expected Group name key to be string, was %s.' % type(name))
-        group_id = int(group_id) # Assert python int
->>>>>>> d8ea2f9c
         if group_id in self._groups:
             raise KeyError('Group with numerical key {} already exists'.format(group_id))
         name = name.upper()
@@ -1465,12 +1458,12 @@
         '''
         has_analog = self.analog_used > 0
         return int(self.frame_count * self.analog_per_frame) * has_analog
-    
+
     @property
     def analog_format(self):
         ''' Format for non-float (integer) analog data as defined by the'ANALOG:FORMAT' parameter.
 
-            Valid values are 'SIGNED' or 'UNSIGNED' indicating that analog data 
+            Valid values are 'SIGNED' or 'UNSIGNED' indicating that analog data
             is stored as signed or unsigned 16 bit integers. Defaults to 'SIGNED'
             if the parameter does not exist as defined in the standard.
         '''
@@ -1478,18 +1471,18 @@
         if param is not None:
             return param.string_value.strip().upper()
         return 'SIGNED'
-    
+
     @property
     def analog_format_unsigned(self):
         ''' True if analog data stored on integer form should be treated as unsigned (rather then signed).
         '''
         return self.analog_format == 'UNSIGNED'
-    
+
     @property
     def analog_resolution(self):
         ''' Bit resolution the analog samples are recorded at.
 
-            Reads the 'ANALOG:BITS' parameter to determine the resolution. Valid values mentioned in the standard 
+            Reads the 'ANALOG:BITS' parameter to determine the resolution. Valid values mentioned in the standard
             are 12, 14, or 16 bit resolution, with 16 bit defined as standard. Note that the BITS parameter 'should'
             not affect how analog data is stored in the file, rather it is information for how to interpret the data.
         '''
@@ -1703,7 +1696,7 @@
 
     def read_frames(self, copy=True, analog_transform=True, camera_sum=False, check_nan=True):
         '''Iterate over the data frames from our C3D file handle.
-        
+
         Parameters
         ----------
         copy : bool
@@ -1716,7 +1709,7 @@
             If True, ANALOG:SCALE, ANALOG:GEN_SCALE, and ANALOG:OFFSET transforms
             defined in the file will be applied to the analog channels.
         check_nan : bool, default=True
-            If True, X,Y,Z point coordinate channels will be checked for NaN values, replacing occurences with 0. 
+            If True, X,Y,Z point coordinate channels will be checked for NaN values, replacing occurences with 0.
             Samples containing NaN values are also marked as invalid (residual channel value is set to -1).
         camera_sum : bool, default=False
             Camera flag bits will be summed, converting the fifth column to a camera visibility counter.
@@ -2029,7 +2022,7 @@
         # Header properties
         self._header.frame_rate = np.float32(point_rate)
         self._header.scale_factor = np.float32(point_scale)
-        self.analog_rate = analog_rate        
+        self.analog_rate = analog_rate
 
         # Custom properties
         self._point_units = point_units
