'''A Python module for reading and writing C3D files.'''

from __future__ import unicode_literals

import sys
import io
import copy
import numpy as np
import struct
import warnings
import codecs

PROCESSOR_INTEL = 84
PROCESSOR_DEC = 85
PROCESSOR_MIPS = 86

class DataTypes(object):
    ''' Container defining different data types used for reading file data.
        Data types depend on the processor format the file is stored in.
    '''
    def __init__(self, proc_type=PROCESSOR_INTEL):
        self._proc_type = proc_type
        self._little_endian_sys = sys.byteorder == 'little'
        self._native = ((self.is_ieee or self.is_dec) and self.little_endian_sys) or \
                       (self.is_mips and self.big_endian_sys)
        if self.big_endian_sys:
            warnings.warn('Systems with native byte order of big-endian are not supported.')

        if self._proc_type == PROCESSOR_MIPS:
            # Big-Endian (SGI/MIPS format)
            self.float32 = np.dtype(np.float32).newbyteorder('>')
            self.float64 = np.dtype(np.float64).newbyteorder('>')
            self.uint8 = np.uint8
            self.uint16 = np.dtype(np.uint16).newbyteorder('>')
            self.uint32 = np.dtype(np.uint32).newbyteorder('>')
            self.uint64 = np.dtype(np.uint64).newbyteorder('>')
            self.int8 = np.int8
            self.int16 = np.dtype(np.int16).newbyteorder('>')
            self.int32 = np.dtype(np.int32).newbyteorder('>')
            self.int64 = np.dtype(np.int64).newbyteorder('>')
        else:
            # Little-Endian format (Intel or DEC format)
            self.float32 = np.float32
            self.float64 = np.float64
            self.uint8 = np.uint8
            self.uint16 = np.uint16
            self.uint32 = np.uint32
            self.uint64 = np.uint64
            self.int8 = np.int8
            self.int16 = np.int16
            self.int32 = np.int32
            self.int64 = np.int64

    @property
    def is_ieee(self):
        ''' True if the associated file is in the Intel format.
        '''
        return self._proc_type == PROCESSOR_INTEL

    @property
    def is_dec(self):
        ''' True if the associated file is in the DEC format.
        '''
        return self._proc_type == PROCESSOR_DEC

    @property
    def is_mips(self):
        ''' True if the associated file is in the SGI/MIPS format.
        '''
        return self._proc_type == PROCESSOR_MIPS

    @property
    def proc_type(self):
        ''' Get the processory type associated with the data format in the file.
        '''
        processor_type = ['INTEL', 'DEC', 'MIPS']
        return processor_type[self._proc_type - PROCESSOR_INTEL]

    @property
    def native(self):
        ''' True if the native (system) byte order matches the file byte order.
        '''
        return self._native

    @property
    def little_endian_sys(self):
        ''' True if native byte order is little-endian.
        '''
        return self._little_endian_sys

    @property
    def big_endian_sys(self):
        ''' True if native byte order is big-endian.
        '''
        return not self._little_endian_sys

    def decode_string(self, bytes):
        ''' Decode a byte array to a string.
        '''
        # Attempt to decode using different decoders
        decoders = ['utf-8', 'latin-1']
        for dec in decoders:
            try:
                return codecs.decode(bytes, dec)
            except UnicodeDecodeError:
                continue
        # Revert to using default decoder but replace characters
        return codecs.decode(bytes, decoders[0], 'replace')

class Decorator(object):
    '''Base class for extending (decotrating) a python object.
    '''
    def __init__(self, decoratee):
        self._decoratee = decoratee
    def __getattr__(self, name):
        return getattr(self._decoratee, name)

def UNPACK_FLOAT_IEEE(uint_32):
    '''Unpacks a single 32 bit unsigned int to a IEEE float representation
    '''
    return struct.unpack('f', struct.pack("<I", uint_32))[0]


def UNPACK_FLOAT_MIPS(uint_32):
    '''Unpacks a single 32 bit unsigned int to a IEEE float representation
    '''
    return struct.unpack('f', struct.pack(">I", uint_32))[0]


def DEC_to_IEEE(uint_32):
    '''Convert the 32 bit representation of a DEC float to IEEE format.

    Params:
    ----
    uint_32 : 32 bit unsigned integer containing the DEC single precision float point bits.
    Returns : IEEE formated floating point of the same shape as the input.
    '''
    # Follows the bit pattern found:
    # 	http://home.fnal.gov/~yang/Notes/ieee_vs_dec_float.txt
    # Further formating descriptions can be found:
    # 	http://www.irig106.org/docs/106-07/appendixO.pdf
    # In accodance with the first ref. first & second 16 bit words are placed
    # in a big endian 16 bit word representation, and needs to be inverted.
    # Second reference describe the DEC->IEEE conversion.

    # Warning! Unsure if NaN numbers are managed appropriately.

    # Shuffle the first two bit words from DEC bit representation to an ordered representation.
    # Note that the most significant fraction bits are placed in the first 7 bits.
    #
    # Below are the DEC layout in accordance with the references:
    # ___________________________________________________________________________________
    # |		Mantissa (16:0)		|	SIGN	|	Exponent (8:0)	|	Mantissa (23:17)	|
    # ___________________________________________________________________________________
    # |32-					  -16|	 15	   |14-				  -7|6-					  -0|
    #
    # Legend:
    # _______________________________________________________
    # | Part (left bit of segment : right bit) | Part | ..
    # _______________________________________________________
    # |Bit adress -     ..       - Bit adress | Bit adress - ..
    ####

    # Swap the first and last 16  bits for a consistent alignment of the fraction
    reshuffled = ((uint_32 & 0xFFFF0000) >> 16) | ((uint_32 & 0x0000FFFF) << 16)
    # After the shuffle each part are in little-endian and ordered as: SIGN-Exponent-Fraction
    exp_bits = ((reshuffled & 0xFF000000) - 1) & 0xFF000000
    reshuffled = (reshuffled & 0x00FFFFFF) | exp_bits
    return UNPACK_FLOAT_IEEE(reshuffled)


def DEC_to_IEEE_BYTES(bytes):
    '''Convert byte array containing 32 bit DEC floats to IEEE format.

    Params:
    ----
    bytes : Byte array where every 4 bytes represent a single precision DEC float.
    Returns : IEEE formated floating point of the same shape as the input.
    '''

    # See comments in DEC_to_IEEE() for DEC format definition

    # Reshuffle
    byte_type = np.dtype('B')
    bytes = np.frombuffer(bytes, dtype=byte_type) #  == memoryview(bytes)
    reshuffled = np.empty(len(bytes), dtype=byte_type)
    reshuffled[0::4] = bytes[2::4]
    reshuffled[1::4] = bytes[3::4]
    reshuffled[2::4] = bytes[0::4]
    # Decrement exponent by 2, if exp. > 1
    reshuffled[3::4] = bytes[1::4] + (np.bitwise_and(bytes[1::4], 0x7f) == 0) - 1

    # There are different ways to adjust for differences in DEC/IEEE representation
    # after reshuffle. Two simple methods are:
    # 1) Decrement exponent bits by 2, then convert to IEEE.
    # 2) Convert to IEEE directly and divide by four.
    # 3) Handle edge cases, expensive in python...
    # However these are simple methods, and do not accurately convert when:
    # 1) Exponent < 2 (without bias), impossible to decrement exponent without adjusting fraction/mantissa.
    # 2) Exponent == 0, DEC numbers are then 0 or undefined while IEEE is not. NaN are produced when exponent == 255.
    # Here method 1) is used, which mean that only small numbers will be represented incorrectly.

    return np.frombuffer(reshuffled.tobytes(),
                         dtype=np.float32,
                         count=int(len(bytes) / 4))

def is_integer(value):
    '''Check if value input is integer.'''
    return isinstance(value, (int, np.int32, np.int64))

def is_iterable(value):
    '''Check if value is iterable.'''
    return hasattr(value, '__iter__')

def type_npy2struct(dtype):
    ''' Convert numpy dtype format to a struct package format string.
    '''
    return dtype.byteorder + dtype.char

class Header(object):
    '''Header information from a C3D file.

    Attributes
    ----------
    event_block : int
        Index of the 512-byte block where labels (metadata) are found.
    parameter_block : int
        Index of the 512-byte block where parameters (metadata) are found.
    data_block : int
        Index of the 512-byte block where data starts.
    point_count : int
        Number of motion capture channels recorded in this file.
    analog_count : int
        Number of analog values recorded per frame of 3D point data.
    first_frame : int
        Index of the first frame of data.
    last_frame : int
        Index of the last frame of data.
    analog_per_frame : int
        Number of analog frames per frame of 3D point data. The analog frame
        rate (ANALOG:RATE) is equivalent to the point frame rate (POINT:RATE)
        times the analog per frame value.
    frame_rate : float
        The frame rate of the recording, in frames per second.
    scale_factor : float
        Multiply values in the file by this scale parameter.
    long_event_labels : bool
    max_gap : int

    .. note::
        The ``scale_factor`` attribute is not used in Phasespace C3D files;
        instead, use the POINT.SCALE parameter.

    .. note::
        The ``first_frame`` and ``last_frame`` header attributes are not used in
        C3D files generated by Phasespace. Instead, the first and last
        frame numbers are stored in the POINTS:ACTUAL_START_FIELD and
        POINTS:ACTUAL_END_FIELD parameters.
    '''

    # Read/Write header formats, read values as unsigned ints rather then floats.
    BINARY_FORMAT_WRITE = '<BBHHHHHfHHf274sHHH164s44s'
    BINARY_FORMAT_READ = '<BBHHHHHIHHI274sHHH164s44s'
    BINARY_FORMAT_READ_BIG_ENDIAN = '>BBHHHHHIHHI274sHHH164s44s'

    def __init__(self, handle=None):
        '''Create a new Header object.

        Parameters
        ----------
        handle : file handle, optional
            If given, initialize attributes for the Header from this file
            handle. The handle must be seek-able and readable. If `handle` is
            not given, Header attributes are initialized with default values.
        '''
        self.parameter_block = 2
        self.data_block = 3

        self.point_count = 50
        self.analog_count = 0

        self.first_frame = 1
        self.last_frame = 1
        self.analog_per_frame = 0
        self.frame_rate = 60.0

        self.max_gap = 0
        self.scale_factor = -1.0
        self.long_event_labels = False
        self.event_count = 0

        self.event_block = b''
        self.event_timings = np.zeros(0, dtype=float)
        self.event_disp_flags = np.zeros(0, dtype=bool)
        self.event_labels = []

        if handle:
            self.read(handle)

    def write(self, handle):
        '''Write binary header data to a file handle.

        This method writes exactly 512 bytes to the beginning of the given file
        handle.

        Parameters
        ----------
        handle : file handle
            The given handle will be reset to 0 using `seek` and then 512 bytes
            will be written to describe the parameters in this Header. The
            handle must be writeable.
        '''
        handle.seek(0)
        handle.write(struct.pack(self.BINARY_FORMAT_WRITE,
                                 # Pack vars:
                                 self.parameter_block,
                                 0x50,
                                 self.point_count,
                                 self.analog_count,
                                 self.first_frame,
                                 self.last_frame,
                                 self.max_gap,
                                 self.scale_factor,
                                 self.data_block,
                                 self.analog_per_frame,
                                 self.frame_rate,
                                 b'',
                                 self.long_event_labels and 0x3039 or 0x0,  # If True write long_event_key else 0
                                 self.event_count,
                                 0x0,
                                 self.event_block,
                                 b''))

    def __str__(self):
        '''Return a string representation of this Header's attributes.'''
        return '''\
                  parameter_block: {0.parameter_block}
                      point_count: {0.point_count}
                     analog_count: {0.analog_count}
                      first_frame: {0.first_frame}
                       last_frame: {0.last_frame}
                          max_gap: {0.max_gap}
                     scale_factor: {0.scale_factor}
                       data_block: {0.data_block}
                 analog_per_frame: {0.analog_per_frame}
                       frame_rate: {0.frame_rate}
                long_event_labels: {0.long_event_labels}
                      event_block: {0.event_block}'''.format(self)

    def read(self, handle, fmt=BINARY_FORMAT_READ):
        '''Read and parse binary header data from a file handle.

        This method reads exactly 512 bytes from the beginning of the given file
        handle.

        Parameters
        ----------
        handle : file handle
            The given handle will be reset to 0 using `seek` and then 512 bytes
            will be read to initialize the attributes in this Header. The handle
            must be readable.

        fmt : Formating string used to read the header.

        Raises
        ------
        AssertionError
            If the magic byte from the header is not 80 (the C3D magic value).
        '''
        handle.seek(0)
        raw = handle.read(512)

        (self.parameter_block,
         magic,
         self.point_count,
         self.analog_count,
         self.first_frame,
         self.last_frame,
         self.max_gap,
         self.scale_factor,
         self.data_block,
         self.analog_per_frame,
         self.frame_rate,
         _,
         self.long_event_labels,
         self.event_count,
         __,
         self.event_block,
         _) = struct.unpack(fmt, raw)

        # Check magic number
        assert magic == 80, 'C3D magic {} != 80 !'.format(magic)

        # Check long event key
        self.long_event_labels = self.long_event_labels == 0x3039

    def _processor_convert(self, dtypes, handle):
        ''' Function interpreting the header once a processor type has been determined.
        '''

        if dtypes.is_dec:
            self.scale_factor = DEC_to_IEEE(self.scale_factor)
            self.frame_rate = DEC_to_IEEE(self.frame_rate)
            float_unpack = DEC_to_IEEE
        elif dtypes.is_ieee:
            self.scale_factor = UNPACK_FLOAT_IEEE(self.scale_factor)
            self.frame_rate = UNPACK_FLOAT_IEEE(self.frame_rate)
            float_unpack = UNPACK_FLOAT_IEEE
        elif dtypes.is_mips:
            # Re-read header in big-endian
            self.read(handle, Header.BINARY_FORMAT_READ_BIG_ENDIAN)
            # Then unpack
            self.scale_factor = UNPACK_FLOAT_IEEE(self.scale_factor)
            self.frame_rate = UNPACK_FLOAT_IEEE(self.frame_rate)
            float_unpack = UNPACK_FLOAT_IEEE

        self._parse_events(dtypes, float_unpack)

    def _parse_events(self, dtypes, float_unpack):
        ''' Parse the event section of the header.
        '''

        # Event section byte blocks
        time_bytes = self.event_block[:72]
        disp_bytes = self.event_block[72:90]
        label_bytes = self.event_block[92:]

        if dtypes.is_mips:
            unpack_fmt = '>I'
        else:
            unpack_fmt = '<I'

        read_count = self.event_count
        self.event_timings = np.zeros(read_count, dtype=float)
        self.event_disp_flags = np.zeros(read_count, dtype=bool)
        self.event_labels = np.empty(read_count, dtype=object)
        for i in range(read_count):
            ilong = i * 4
            # Unpack
            self.event_disp_flags[i] = disp_bytes[i] > 0
            self.event_timings[i] = float_unpack(struct.unpack(unpack_fmt, time_bytes[ilong:ilong + 4])[0])
            self.event_labels[i] = dtypes.decode_string(label_bytes[ilong:ilong + 4])

    @property
    def events(self):
        ''' Get an iterable over displayed events defined in the header. Iterable items are on form (timing, label).

            Note*:
            Time as defined by the 'timing' is relative to frame 1 and not the 'first_frame' parameter.
            Frame 1 therefor has the time 0.0 in relation to the event timing.
        '''
        return zip(self.event_timings[self.event_disp_flags], self.event_labels[self.event_disp_flags])

    def encode_events(self, events):
        ''' Encode event data in the event block.

        Parameters
        ----------
        events : [(float, str), ...]
            Event data, iterable of touples containing the event timing and a 4 character label string.
             Event timings should be calculated relative to sample 1 with the timing 0.0s, and should
             not be relative to the first_frame header parameter.
        '''
        endian = '<'
        if sys.byteorder == 'big':
            endian = '>'

        # Event block format
        fmt = '{}{}{}{}{}'.format(endian,
                                  str(18 * 4) + 's',  # Timings
                                  str(18) + 's',      # Flags
                                  'H',                # __
                                  str(18 * 4) + 's'   # Labels
                                 )
        # Pack bytes
        event_timings = np.zeros(18, dtype=np.float32)
        event_disp_flags = np.zeros(18, dtype=np.uint8)
        event_labels = np.empty(18, dtype=object)
        label_bytes = bytearray(18 * 4)
        for i, (time, label) in enumerate(events):
            if i > 17:
                # Don't raise Error, header events are rarely used.
                warnings.warn('Maximum of 18 events can be encoded in the header, skipping remaining events.')
                break

            event_timings[i] = time
            event_labels[i] = label
            label_bytes[i * 4:(i + 1) * 4] = label.encode('utf-8')

        write_count = min(i + 1, 18)
        event_disp_flags[:write_count] = 1

        # Update event headers in self
        self.long_event_labels = 0x3039 # Magic number
        self.event_count = write_count
        # Update event block
        self.event_timings = event_timings[:write_count]
        self.event_disp_flags = np.ones(write_count, dtype=bool)
        self.event_labels = event_labels[:write_count]
        self.event_block = struct.pack(fmt,
                                       event_timings.tobytes(),
                                       event_disp_flags.tobytes(),
                                       0,
                                       label_bytes
                                      )


class Param(object):
    '''A class representing a single named parameter from a C3D file.

    Attributes
    ----------
    name : str
        Name of this parameter.
    dtype: DataTypes
        Reference to the DataTypes object associated with the file.
    desc : str
        Brief description of this parameter.
    bytes_per_element : int, optional
        For array data, this describes the size of each element of data. For
        string data (including arrays of strings), this should be -1.
    dimensions : list of int
        For array data, this describes the dimensions of the array, stored in
        column-major order. For arrays of strings, the dimensions here will be
        the number of columns (length of each string) followed by the number of
        rows (number of strings).
    bytes : str
        Raw data for this parameter.
    handle :
        File handle positioned at the first byte of a .c3d parameter description.
    '''

    def __init__(self,
                 name,
                 dtype,
                 desc='',
                 bytes_per_element=1,
                 dimensions=None,
                 bytes=b'',
                 handle=None):
        '''Set up a new parameter, only the name is required.'''
        self.name = name
        self._dtypes = dtype
        self.desc = desc
        self.bytes_per_element = bytes_per_element
        self.dimensions = dimensions or []
        self.bytes = bytes
        if handle:
            self.read(handle)

    def __repr__(self):
        return '<Param: {}>'.format(self.desc)

    @property
    def num_elements(self):
        '''Return the number of elements in this parameter's array value.'''
        e = 1
        for d in self.dimensions:
            e *= d
        return e

    @property
    def total_bytes(self):
        '''Return the number of bytes used for storing this parameter's data.'''
        return self.num_elements * abs(self.bytes_per_element)

    def binary_size(self):
        '''Return the number of bytes needed to store this parameter.'''
        return (
            1 +  # group_id
            2 +  # next offset marker
            1 + len(self.name.encode('utf-8')) +  # size of name and name bytes
            1 +  # data size
            # size of dimensions and dimension bytes
            1 + len(self.dimensions) +
            self.total_bytes +  # data
            1 + len(self.desc.encode('utf-8'))  # size of desc and desc bytes
        )

    def write(self, group_id, handle):
        '''Write binary data for this parameter to a file handle.

        Parameters
        ----------
        group_id : int
            The numerical ID of the group that holds this parameter.
        handle : file handle
            An open, writable, binary file handle.
        '''
        name = self.name.encode('utf-8')
        handle.write(struct.pack('bb', len(name), group_id))
        handle.write(name)
        handle.write(struct.pack('<h', self.binary_size() - 2 - len(name)))
        handle.write(struct.pack('b', self.bytes_per_element))
        handle.write(struct.pack('B', len(self.dimensions)))
        handle.write(struct.pack('B' * len(self.dimensions), *self.dimensions))
        if self.bytes is not None and len(self.bytes) > 0:
            handle.write(self.bytes)
        desc = self.desc.encode('utf-8')
        handle.write(struct.pack('B', len(desc)))
        handle.write(desc)

    def read(self, handle):
        '''Read binary data for this parameter from a file handle.

        This reads exactly enough data from the current position in the file to
        initialize the parameter.
        '''
        self.bytes_per_element, = struct.unpack('b', handle.read(1))
        dims, = struct.unpack('B', handle.read(1))
        self.dimensions = [struct.unpack('B', handle.read(1))[
            0] for _ in range(dims)]
        self.bytes = b''
        if self.total_bytes:
            self.bytes = handle.read(self.total_bytes)
        desc_size, = struct.unpack('B', handle.read(1))
        self.desc = desc_size and self._dtypes.decode_string(handle.read(desc_size)) or ''

    def _as(self, dtype):
        '''Unpack the raw bytes of this param as a single value of the given data type.'''
        return np.frombuffer(self.bytes, count=1, dtype=dtype)[0]

    def _as_array(self, dtype, copy=True):
        '''Unpack the raw bytes of this param as an array of the given data type.'''
        assert self.dimensions, \
            '{}: cannot get value as {} array!'.format(self.name, dtype)
        buffer_view = np.frombuffer(self.bytes, dtype=dtype)
        # Reverse shape as the shape is defined in fortran format
        buffer_view = buffer_view.reshape(self.dimensions[::-1])
        if copy:
            return buffer_view.copy()
        return buffer_view

    def _as_any(self, dtype):
        '''Unpack the raw bytes of this param as either an array or single value of the given data type.'''
        if 0 in self.dimensions[:]: 		# Check if any dimension is 0 (empty buffer)
            return [] 						# Buffer is empty

        if len(self.dimensions) == 0:		# Parse data as a single value
            if dtype == np.float32:			# Floats need to be parsed separately!
                return self.float_value
            return self._as(dtype)
        else:								# Parse data as array
            if dtype == np.float32:
                data = self.float_array
            else:
                data = self._as_array(dtype)
            if len(self.dimensions) < 2:    # Check if data is contained in a single dimension
                return data.flatten()
            return data

    @property
    def _as_integer_value(self):
        ''' Get the param as either 32 bit float or unsigned integer.
            Evaluates if an integer is stored as a floating point representation.

            Note: This is implemented purely for parsing start/end frames.
        '''
        if self.total_bytes >= 4:
            # Check if float value representation is an integer
            value = self.float_value
            if int(value) == value:
                return value
            return self.uint32_value
        elif self.total_bytes >= 2:
            return self.uint16_value
        else:
            return self.uint8_value

    @property
    def int8_value(self):
        '''Get the param as an 8-bit signed integer.'''
        return self._as(self._dtypes.int8)

    @property
    def uint8_value(self):
        '''Get the param as an 8-bit unsigned integer.'''
        return self._as(self._dtypes.uint8)

    @property
    def int16_value(self):
        '''Get the param as a 16-bit signed integer.'''
        return self._as(self._dtypes.int16)

    @property
    def uint16_value(self):
        '''Get the param as a 16-bit unsigned integer.'''
        return self._as(self._dtypes.uint16)

    @property
    def int32_value(self):
        '''Get the param as a 32-bit signed integer.'''
        return self._as(self._dtypes.int32)

    @property
    def uint32_value(self):
        '''Get the param as a 32-bit unsigned integer.'''
        return self._as(self._dtypes.uint32)

    @property
    def float_value(self):
        '''Get the param as a 32-bit float.'''
        if self._dtypes.is_dec:
            return DEC_to_IEEE(self._as(np.uint32))
        else:  # is_mips or is_ieee
            return self._as(self._dtypes.float32)

    @property
    def bytes_value(self):
        '''Get the param as a raw byte string.'''
        return self.bytes

    @property
    def string_value(self):
        '''Get the param as a unicode string.'''
        return self._dtypes.decode_string(self.bytes)

    @property
    def int8_array(self):
        '''Get the param as an array of 8-bit signed integers.'''
        return self._as_array(self._dtypes.int8)

    @property
    def uint8_array(self):
        '''Get the param as an array of 8-bit unsigned integers.'''
        return self._as_array(self._dtypes.uint8)

    @property
    def int16_array(self):
        '''Get the param as an array of 16-bit signed integers.'''
        return self._as_array(self._dtypes.int16)

    @property
    def uint16_array(self):
        '''Get the param as an array of 16-bit unsigned integers.'''
        return self._as_array(self._dtypes.uint16)

    @property
    def int32_array(self):
        '''Get the param as an array of 32-bit signed integers.'''
        return self._as_array(self._dtypes.int32)

    @property
    def uint32_array(self):
        '''Get the param as an array of 32-bit unsigned integers.'''
        return self._as_array(self._dtypes.uint32)

    @property
    def int64_array(self):
        '''Get the param as an array of 32-bit signed integers.'''
        return self._as_array(self._dtypes.int64)

    @property
    def uint64_array(self):
        '''Get the param as an array of 32-bit unsigned integers.'''
        return self._as_array(self._dtypes.uint64)

    @property
    def float32_array(self):
        '''Get the param as an array of 32-bit floats.'''
        # Convert float data if not IEEE processor
        if self._dtypes.is_dec:
            # _as_array but for DEC
            assert self.dimensions, \
                '{}: cannot get value as {} array!'.format(self.name, self._dtypes.float32)
            return DEC_to_IEEE_BYTES(self.bytes).reshape(self.dimensions[::-1])  # Reverse fortran format
        else:  # is_ieee or is_mips
            return self._as_array(self._dtypes.float32)

    @property
    def float64_array(self):
        '''Get the param as an array of 64-bit floats.'''
        # Convert float data if not IEEE processor
        if self._dtypes.is_dec:
            raise ValueError('Unable to convert bytes encoded in a 64 bit floating point DEC format.')
        else:  # is_ieee or is_mips
            return self._as_array(self._dtypes.float64)

    @property
    def float_array(self):
        '''Get the param as an array of 32 or 64 bit floats.'''
        # Convert float data if not IEEE processor
        if self.bytes_per_element == 4:
            return self.float32_array
        elif self.bytes_per_element == 8:
            return self.float64_array
        else:
            raise TypeError(
                "Parsing parameter bytes to an array with {} bit floating-point precission is not supported.".format(
                self.bytes_per_element))

    @property
    def int_array(self):
        '''Get the param as an array of integer values.'''
        # Convert float data if not IEEE processor
        if self.bytes_per_element == 1:
            return self.int8_array
        elif self.bytes_per_element == 2:
            return self.int16_array
        elif self.bytes_per_element == 4:
            return self.int32_array
        elif self.bytes_per_element == 8:
            return self.int64_array
        else:
            raise TypeError("Parsing parameter bytes to an array with {} bit integer values is not unsupported.".format(
                            self.bytes_per_element))

    @property
    def uint_array(self):
        '''Get the param as an array of integer values.'''
        # Convert float data if not IEEE processor
        if self.bytes_per_element == 1:
            return self.uint8_array
        elif self.bytes_per_element == 2:
            return self.uint16_array
        elif self.bytes_per_element == 4:
            return self.uint32_array
        elif self.bytes_per_element == 8:
            return self.uint64_array
        else:
            raise TypeError(
                "Parsing parameter bytes to an array with {} bit integer values is not unsupported.".format(
                self.bytes_per_element))

    @property
    def bytes_array(self):
        '''Get the param as an array of raw byte strings.'''
        # Decode different dimensions
        if len(self.dimensions) == 0:
            return np.array([])
        elif len(self.dimensions) == 1:
            return np.array(self.bytes)
        else:
            # Convert Fortran shape (data in memory is identical, shape is transposed)
            word_len = self.dimensions[0]
            dims = self.dimensions[1:][::-1]  # Identical to: [:0:-1]
            byte_steps = np.cumprod(self.dimensions[:-1])[::-1]
            # Generate mult-dimensional array and parse byte words
            byte_arr = np.empty(dims, dtype=object)
            for i in np.ndindex(*dims):
                # Calculate byte offset as sum of each array index times the byte step of each dimension.
                off = np.sum(np.multiply(i, byte_steps))
                byte_arr[i] = self.bytes[off:off+word_len]
            return byte_arr

    @property
    def string_array(self):
        '''Get the param as a python array of unicode strings.'''
        # Decode different dimensions
        if len(self.dimensions) == 0:
            return np.array([])
        elif len(self.dimensions) == 1:
            return np.array([self.string_value])
        else:
            # Parse byte sequences
            byte_arr = self.bytes_array
            # Decode sequences
            for i in np.ndindex(byte_arr.shape):
                byte_arr[i] = self._dtypes.decode_string(byte_arr[i])
            return byte_arr


class Group(object):
    '''A group of parameters from a C3D file.

    In C3D files, parameters are organized in groups. Each group has a name, a
    description, and a set of named parameters.

    Attributes
    ----------
    dtypes : 'DataTypes'
        Data types object used for parsing.
    name : str
        Name of this parameter group.
    desc : str
        Description for this parameter group.
    '''

    def __init__(self, dtypes, name=None, desc=None):
        self._params = {}
        self._dtypes = dtypes
        # Assign through property setters
        self.name = name
        self.desc = desc

    def __repr__(self):
        return '<Group: {}>'.format(self.desc)

    def __contains__(self, key):
        return key in self._params

    @property
    def name(self):
        ''' Group name. '''
        return self._name

    @name.setter
    def name(self, value):
        ''' Group name string.

        Parameters
        ----------
        value : str
            New name for the group.
        '''
        if value is None or isinstance(value, str):
            self._name = value
        else:
            raise TypeError('Expected group name to be string, was {}.'.format(type(value)))

    @property
    def desc(self):
        ''' Group descriptor. '''
        return self._desc

    @desc.setter
    def desc(self, value):
        ''' Group descriptor.

        Parameters
        ----------
        value : str, or bytes
            New description for this parameter group.
        '''
        if isinstance(value, bytes):
            self._desc = self._dtypes.decode_string(value)
        elif isinstance(value, str) or value is None:
            self._desc = value
        else:
            raise TypeError(
                'Expected descriptor to be python string, bytes or None, was {}.'.format(type(value)))

    def param_items(self):
        ''' Acquire iterator for paramater key-entry pairs. '''
        return self._params.items()

    def param_values(self):
        ''' Acquire iterator for parameter entries. '''
        return self._params.values()

    def param_keys(self):
        ''' Acquire iterator for parameter entry keys. '''
        return self._params.keys()

    def get(self, key, default=None):
        '''Get a parameter by key.

        Parameters
        ----------
        key : any
            Parameter key to look up in this group.
        default : any, optional
            Value to return if the key is not found. Defaults to None.

        Returns
        -------
        param : :class:`Param`
            A parameter from the current group.
        '''
        return self._params.get(key, default)

    def add_param(self, name, **kwargs):
        '''Add a parameter to this group.

        Parameters
        ----------
        name : str
            Name of the parameter to add to this group. The name will
            automatically be case-normalized.

        Additional keyword arguments will be passed to the `Param` constructor.

        Raises
        ------
        TypeError
            Input arguments are of the wrong type.
        KeyError
            Name or numerical key already exist (attempt to overwrite existing data).
        '''
        if not isinstance(name, str):
            raise TypeError("Expected 'name' argument to be a string, was of type {}".format(type(name)))
        name = name.upper()
        if name in self._params:
            raise KeyError('Parameter already exists with key {}'.format(name))
        self._params[name] = Param(name, self._dtypes, **kwargs)

    def remove_param(self, name):
        '''Remove the specified parameter.

        Parameters
        ----------
        name : str
            Name for the parameter to remove.
        '''
        del self._params[name]

    def rename_param(self, name, new_name):
        ''' Rename a specified parameter group.

        Parameters
        ----------
        name : str, or 'Param'
            Parameter instance, or name.
        new_name : str
            New name for the parameter.

        Raises
        ------
        KeyError
            If no parameter with the original name exists.
        ValueError
            If the new name already exist (attempt to overwrite existing data).
        '''
        if new_name in self._params:
            raise ValueError("Key {} already exist.".format(new_name))
        if isinstance(name, Param):
            param = name
            name = param.name
        else:
            # Aquire instance using id
            param = self._params.get(name, None)
            if param is None:
                raise KeyError('No parameter found matching the identifier: {}'.format(str(name)))
        del self._params[name]
        self._params[new_name] = param

    def binary_size(self):
        '''Return the number of bytes to store this group and its parameters.'''
        return (
            1 +  # group_id
            1 + len(self._name.encode('utf-8')) +  # size of name and name bytes
            2 +  # next offset marker
            1 + len(self._desc.encode('utf-8')) +  # size of desc and desc bytes
            sum(p.binary_size() for p in self._params.values()))

    def write(self, group_id, handle):
        '''Write this parameter group, with parameters, to a file handle.

        Parameters
        ----------
        group_id : int
            The numerical ID of the group.
        handle : file handle
            An open, writable, binary file handle.
        '''
        name = self._name.encode('utf-8')
        desc = self._desc.encode('utf-8')
        handle.write(struct.pack('bb', len(name), -group_id))
        handle.write(name)
        handle.write(struct.pack('<h', 3 + len(desc)))
        handle.write(struct.pack('B', len(desc)))
        handle.write(desc)
        for param in self._params.values():
            param.write(group_id, handle)

    def get_int8(self, key):
        '''Get the value of the given parameter as an 8-bit signed integer.'''
        return self._params[key.upper()].int8_value

    def get_uint8(self, key):
        '''Get the value of the given parameter as an 8-bit unsigned integer.'''
        return self._params[key.upper()].uint8_value

    def get_int16(self, key):
        '''Get the value of the given parameter as a 16-bit signed integer.'''
        return self._params[key.upper()].int16_value

    def get_uint16(self, key):
        '''Get the value of the given parameter as a 16-bit unsigned integer.'''
        return self._params[key.upper()].uint16_value

    def get_int32(self, key):
        '''Get the value of the given parameter as a 32-bit signed integer.'''
        return self._params[key.upper()].int32_value

    def get_uint32(self, key):
        '''Get the value of the given parameter as a 32-bit unsigned integer.'''
        return self._params[key.upper()].uint32_value

    def get_float(self, key):
        '''Get the value of the given parameter as a 32-bit float.'''
        return self._params[key.upper()].float_value

    def get_bytes(self, key):
        '''Get the value of the given parameter as a byte array.'''
        return self._params[key.upper()].bytes_value

    def get_string(self, key):
        '''Get the value of the given parameter as a string.'''
        return self._params[key.upper()].string_value


class Manager(object):
    '''A base class for managing C3D file metadata.

    This class manages a C3D header (which contains some stock metadata fields)
    as well as a set of parameter groups. Each group is accessible using its
    name.

    Attributes
    ----------
    header : `Header`
        Header information for the C3D file.
    '''

    def __init__(self, header=None):
        '''Set up a new Manager with a Header.'''
        self._header = header or Header()
        self._groups = {}

    def __contains__(self, key):
        return key in self._groups

    @property
    def header(self):
        ''' Access the parsed c3d header. '''
        return self._header

    def group_items(self):
        ''' Acquire iterable over parameter group pairs.

        Returns
        -------
        items : Touple of ((str, :class:`Group`), ...)
            Python touple containing pairs of name keys and parameter group entries.
        '''
        return ((k, v) for k, v in self._groups.items() if isinstance(k, str))

    def group_values(self):
        ''' Acquire iterable over parameter group entries.

        Returns
        -------
        values : Touple of (:class:`Group`, ...)
            Python touple containing unique parameter group entries.
        '''
        return (v for k, v in self._groups.items() if isinstance(k, str))

    def group_keys(self):
        ''' Acquire iterable over parameter group entry string keys.

        Returns
        -------
        keys : Touple of (str, ...)
            Python touple containing keys for the parameter group entries.
        '''
        return (k for k in self._groups.keys() if isinstance(k, str))

    def group_listed(self):
        ''' Acquire iterable over sorted numerical parameter group pairs.

        Returns
        -------
        items : Touple of ((int, :class:`Group`), ...)
            Sorted python touple containing pairs of numerical keys and parameter group entries.
        '''
        return sorted((i, g) for i, g in self._groups.items() if isinstance(i, int))

    def _check_metadata(self):
        ''' Ensure that the metadata in our file is self-consistent. '''
        assert self._header.point_count == self.point_used, (
            'inconsistent point count! {} header != {} POINT:USED'.format(
                self._header.point_count,
                self.point_used,
            ))

        assert self._header.scale_factor == self.point_scale, (
            'inconsistent scale factor! {} header != {} POINT:SCALE'.format(
                self._header.scale_factor,
                self.point_scale,
            ))

        assert self._header.frame_rate == self.point_rate, (
            'inconsistent frame rate! {} header != {} POINT:RATE'.format(
                self._header.frame_rate,
                self.point_rate,
            ))

        if self.point_rate:
            ratio = self.analog_rate / self.point_rate
        else:
            ratio = 0
        assert self._header.analog_per_frame == ratio, (
            'inconsistent analog rate! {} header != {} analog-fps / {} point-fps'.format(
                self._header.analog_per_frame,
                self.analog_rate,
                self.point_rate,
            ))

        count = self.analog_used * self._header.analog_per_frame
        assert self._header.analog_count == count, (
            'inconsistent analog count! {} header != {} analog used * {} per-frame'.format(
                self._header.analog_count,
                self.analog_used,
                self._header.analog_per_frame,
            ))

        try:
            start = self.get_uint16('POINT:DATA_START')
            if self._header.data_block != start:
                warnings.warn('inconsistent data block! {} header != {} POINT:DATA_START'.format(
                    self._header.data_block, start))
        except AttributeError:
            warnings.warn('''no pointer available in POINT:DATA_START indicating the start of the data block, using
                             header pointer as fallback''')

        def check_parameters(params):
            for name in params:
                if self.get(name) is None:
                    warnings.warn('missing parameter {}'.format(name))

        if self.point_used > 0:
            check_parameters(('POINT:LABELS', 'POINT:DESCRIPTIONS'))
        else:
            warnings.warn('No point data found in file.')
        if self.analog_used > 0:
            check_parameters(('ANALOG:LABELS', 'ANALOG:DESCRIPTIONS'))
        else:
            warnings.warn('No analog data found in file.')

    def add_group(self, group_id, name, desc, rename_duplicated_groups=False):
        '''Add a new parameter group.

        Parameters
        ----------
        group_id : int
            The numeric ID for a group to check or create.
        name : str
            If a group is created, assign this name to the group.
            The name will be turned to upper case letters.
        desc : str, optional
            If a group is created, assign this description to the group.
        rename_duplicated_groups : bool
            If True, when adding a group with a name that already exists, the group will be renamed to
            `{name}{group_id}`.
            The original group will not be renamed.
            In general, having multiple groups with the same name is against the c3d specification.
            This option only exists to handle edge cases where files are not created according to the spec and still
            need to be imported.

        Returns
        -------
        group : :class:`Group`
            A group with the given ID, name, and description.

        Raises
        ------
        TypeError
            Input arguments are of the wrong type.
        KeyError
            Name or numerical key already exist (attempt to overwrite existing data).
        '''
        if not is_integer(group_id):
            raise TypeError('Expected Group numerical key to be integer, was {}.'.format(type(group_id)))
        if not isinstance(name, str):
            raise TypeError('Expected Group name key to be string, was {}.'.format(type(name)))
        group_id = int(group_id) # Asserts python int
        if group_id in self._groups:
            raise KeyError('Group with numerical key {} already exists'.format(group_id))
        name = name.upper()
        if name in self._groups:
            if rename_duplicated_groups is True:
                # In some cases group name is not unique (though c3d spec requires that).
                # To allow using such files we auto-generate new name.
                # Notice that referring to this group's parameters later with the original name will fail.
                new_name = name + str(group_id)
                warnings.warn(f'Repeated group name {name} modified to {new_name}')
                name = new_name
            else:
                raise KeyError(f'A group with the name {name} already exists.')

        group = self._groups[name] = self._groups[group_id] = Group(self._dtypes, name, desc)
        return group

    def remove_group(self, group_id):
        '''Remove the parameter group.

        Parameters
        ----------
        group_id : int, or str
            The numeric or name ID key for a group to remove all entries for.
        '''
        grp = self._groups.get(group_id, None)
        if grp is None:
            return
        gkeys = [k for (k, v) in self._groups.items() if v == grp]
        for k in gkeys:
            del self._groups[k]

    def rename_group(self, group_id, new_group_id):
        ''' Rename a specified parameter group.

        Parameters
        ----------
        group_id : int, str, or 'Group'
            Group instance, name, or numerical identifier for the group.
        new_group_id : str, or int
            If string, it is the new name for the group. If integer, it will replace its numerical group id.

        Raises
        ------
        KeyError
            If a group with a duplicate ID or name already exists.
        '''
        if isinstance(group_id, Group):
            grp = group_id
        else:
            # Aquire instance using id
            grp = self._groups.get(group_id, None)
            if grp is None:
                raise KeyError('No group found matching the identifier: {}'.format(group_id))
        if new_group_id in self._groups:
            if new_group_id == group_id:
                return
            raise ValueError('Key {} for the group {} already exist.'.format(new_group_id, grp.name))

        # Clear old id
        if isinstance(new_group_id, (str, bytes)):
            if grp.name in self._groups:
                del self._groups[grp.name]
            grp._name = new_group_id
        elif is_integer(new_group_id):
            new_group_id = int(new_group_id) # Ensure python int
            del self._groups[group_id]
        else:
            raise KeyError('Invalid group identifier of type: {}'.format(type(new_group_id)))
        # Update
        self._groups[new_group_id] = grp

    def get(self, group, default=None):
        '''Get a group or parameter.

        Parameters
        ----------
        group : str
            If this string contains a period (.), then the part before the
            period will be used to retrieve a group, and the part after the
            period will be used to retrieve a parameter from that group. If this
            string does not contain a period, then just a group will be
            returned.
        default : any
            Return this value if the named group and parameter are not found.

        Returns
        -------
        value : :class:`Group` or :class:`Param`
            Either a group or parameter with the specified name(s). If neither
            is found, returns the default value.
        '''
        if is_integer(group):
            return self._groups.get(int(group), default)
        group = group.upper()
        param = None
        if '.' in group:
            group, param = group.split('.', 1)
        if ':' in group:
            group, param = group.split(':', 1)
        if group not in self._groups:
            return default
        group = self._groups[group]
        if param is not None:
            return group.get(param, default)
        return group

    def get_int8(self, key):
        '''Get a parameter value as an 8-bit signed integer.'''
        return self.get(key).int8_value

    def get_uint8(self, key):
        '''Get a parameter value as an 8-bit unsigned integer.'''
        return self.get(key).uint8_value

    def get_int16(self, key):
        '''Get a parameter value as a 16-bit signed integer.'''
        return self.get(key).int16_value

    def get_uint16(self, key):
        '''Get a parameter value as a 16-bit unsigned integer.'''
        return self.get(key).uint16_value

    def get_int32(self, key):
        '''Get a parameter value as a 32-bit signed integer.'''
        return self.get(key).int32_value

    def get_uint32(self, key):
        '''Get a parameter value as a 32-bit unsigned integer.'''
        return self.get(key).uint32_value

    def get_float(self, key):
        '''Get a parameter value as a 32-bit float.'''
        return self.get(key).float_value

    def get_bytes(self, key):
        '''Get a parameter value as a byte string.'''
        return self.get(key).bytes_value

    def get_string(self, key):
        '''Get a parameter value as a string.'''
        return self.get(key).string_value

    def parameter_blocks(self):
        '''Compute the size (in 512B blocks) of the parameter section.'''
        bytes = 4. + sum(g.binary_size() for g in self._groups.values())
        return int(np.ceil(bytes / 512))

    @property
    def point_rate(self):
        ''' Number of sampled 3D coordinates per second.
        '''
        try:
            return self.get_float('POINT:RATE')
        except AttributeError:
            return self.header.frame_rate

    @property
    def point_scale(self):
        try:
            return self.get_float('POINT:SCALE')
        except AttributeError:
            return self.header.scale_factor

    @property
    def point_used(self):
        ''' Number of sampled 3D point coordinates per frame.
        '''
        try:
            return self.get_uint16('POINT:USED')
        except AttributeError:
            return self.header.point_count

    @property
    def analog_used(self):
        ''' Number of analog measurements, or channels, for each analog data sample.
        '''
        try:
            return self.get_uint16('ANALOG:USED')
        except AttributeError:
            return self.header.analog_count

    @property
    def analog_rate(self):
        '''  Number of analog data samples per second.
        '''
        try:
            return self.get_float('ANALOG:RATE')
        except AttributeError:
            return self.header.analog_per_frame * self.point_rate

    @property
    def analog_per_frame(self):
        '''  Number of analog samples per 3D frame (point sample).
        '''
        return int(self.analog_rate / self.point_rate)

    @property
    def analog_sample_count(self):
        ''' Number of analog samples per channel.
        '''
        has_analog = self.analog_used > 0
        return int(self.frame_count * self.analog_per_frame) * has_analog

    @property
    def analog_format(self):
        ''' Format for non-float (integer) analog data as defined by the'ANALOG:FORMAT' parameter.

            Valid values are 'SIGNED' or 'UNSIGNED' indicating that analog data
            is stored as signed or unsigned 16 bit integers. Defaults to 'SIGNED'
            if the parameter does not exist as defined in the standard.
        '''
        param = self.get('ANALOG:FORMAT')
        if param is not None:
            return param.string_value.strip().upper()
        return 'SIGNED'

    @property
    def analog_format_unsigned(self):
        ''' True if analog data stored on integer form should be treated as unsigned (rather then signed).
        '''
        return self.analog_format == 'UNSIGNED'

    @property
    def analog_resolution(self):
        ''' Bit resolution the analog samples are recorded at.

            Reads the 'ANALOG:BITS' parameter to determine the resolution. Valid values mentioned in the standard
            are 12, 14, or 16 bit resolution, with 16 bit defined as standard. Note that the BITS parameter 'should'
            not affect how analog data is stored in the file, rather it is information for how to interpret the data.
        '''
        param = self.get('ANALOG:BITS')
        if param is not None:
            return param.int32_value
        return 'SIGNED'


    @property
    def point_labels(self):
        return self.get('POINT:LABELS').string_array

    @property
    def analog_labels(self):
        return self.get('ANALOG:LABELS').string_array

    @property
    def frame_count(self):
        return self.last_frame - self.first_frame + 1  # Add 1 since range is inclusive [first, last]

    @property
    def first_frame(self):
        # Start frame seems to be less of an issue to determine.
        # this is a hack for phasespace files ... should put it in a subclass.
        param = self.get('TRIAL:ACTUAL_START_FIELD')
        if param is not None:
            # ACTUAL_START_FIELD is encoded in two 16 byte words...
            # return param.uint32_value
            words = param.uint16_array
            return int(words[0]) + int(words[1]) * 65535
        return self.header.first_frame

    @property
    def last_frame(self) -> int:
        ''' Trial frame corresponding to the last frame recorded in the data (inclusive).
        '''
        # Number of frames can be represented in many formats.
        # Start of by  different parameters where the frame can be encoded
        hlf = self.header.last_frame
        param = self.get('TRIAL:ACTUAL_END_FIELD')
        if param is not None:
            # Encoded as 2 16 bit words (rather then 1 32 bit word)
            # Manual refer to parsing the parameter as 2 16-bit words, generally equivalent to an uint32
            # end_frame = param.uint32_value
            words = param.uint16_array
            end_frame = int(words[0]) + int(words[1]) * 65536
            if hlf <= end_frame:
                return end_frame
        param = self.get('POINT:LONG_FRAMES')
        if param is not None:
            # 'Should be' encoded as float
            if param.bytes_per_element >= 4:
                end_frame = int(param.float_value)
            else:
                end_frame = param.uint16_value
            if hlf <= end_frame:
                return end_frame
        param = self.get('POINT:FRAMES')
        if param is not None:
            # Can be encoded either as 32 bit float or 16 bit uint
            if param.bytes_per_element == 4:
                end_frame = int(param.float_value)
            else:
                end_frame = param.uint16_value
            if hlf <= end_frame:
                return end_frame
        # Return header value by default
        return hlf

    def get_screen_axis(self):
        ''' Set the X_SCREEN and Y_SCREEN parameters in the POINT group.

        Returns
        -------
        value : Touple on form (str, str) or None
            Touple containing X_SCREEN and Y_SCREEN strings, or None if no parameters could be found.
        '''
        X = self.get('POINT:X_SCREEN')
        Y = self.get('POINT:Y_SCREEN')
        if X and Y:
            return (X.string_value, Y.string_value)
        return None

    def get_analog_transform_parameters(self):
        ''' Parse analog data transform parameters.
        '''
        # Offsets (return as 32-bit to ensure integer overflow is avoided)
        analog_offsets = np.zeros((self.analog_used), int)
        param = self.get('ANALOG:OFFSET')
        if param is not None and param.num_elements > 0:
            if self.analog_format_unsigned:
                analog_offsets[:] = param.uint16_array[:self.analog_used]
            else:
                analog_offsets[:] = param.int16_array[:self.analog_used]

        # Scale factors
        analog_scales = np.ones((self.analog_used), float)
        gen_scale = 1.
        param = self.get('ANALOG:GEN_SCALE')
        if param is not None:
            gen_scale = param.float_value
        param = self.get('ANALOG:SCALE')
        if param is not None and param.num_elements > 0:
            analog_scales[:] = param.float_array[:self.analog_used]

        return gen_scale, analog_scales, analog_offsets

    def get_analog_transform(self):
        ''' Get broadcastable analog transformation parameters.
        '''
        gen_scale, analog_scales, analog_offsets = self.get_analog_transform_parameters()
        analog_scales *= gen_scale
        analog_scales = np.broadcast_to(analog_scales[:, np.newaxis], (self.analog_used, self.analog_per_frame))
        analog_offsets = np.broadcast_to(analog_offsets[:, np.newaxis], (self.analog_used, self.analog_per_frame))
        return analog_scales, analog_offsets

class Reader(Manager):
    '''This class provides methods for reading the data in a C3D file.

    A C3D file contains metadata and frame-based data describing 3D motion.

    You can iterate over the frames in the file by calling `read_frames()` after
    construction:

    >>> r = c3d.Reader(open('capture.c3d', 'rb'))
    >>> for frame_no, points, analog in r.read_frames():
    ...     print('{0.shape} points in this frame'.format(points))
    '''

    def __init__(self, handle):
        '''Initialize this C3D file by reading header and parameter data.

        Parameters
        ----------
        handle : file handle
            Read metadata and C3D motion frames from the given file handle. This
            handle is assumed to be `seek`-able and `read`-able. The handle must
            remain open for the life of the `Reader` instance. The `Reader` does
            not `close` the handle.

        Raises
        ------
        ValueError
            If the processor metadata in the C3D file is anything other than 84
            (Intel format).
        '''
        super(Reader, self).__init__(Header(handle))

        self._handle = handle

        def seek_param_section_header():
            ''' Seek to and read the first 4 byte of the parameter header section '''
            self._handle.seek((self._header.parameter_block - 1) * 512)
            # metadata header
            return self._handle.read(4)

        # Begin by reading the processor type:
        buf = seek_param_section_header()
        _, _, parameter_blocks, processor = struct.unpack('BBBB', buf)
        self._dtypes = DataTypes(processor)
        # Convert header parameters in accordance with the processor type (MIPS format re-reads the header)
        self._header._processor_convert(self._dtypes, handle)

        # Restart reading the parameter header after parsing processor type
        buf = seek_param_section_header()

        start_byte = self._handle.tell()
        endbyte = start_byte + 512 * parameter_blocks - 4
        while self._handle.tell() < endbyte:
            chars_in_name, group_id = struct.unpack('bb', self._handle.read(2))
            if group_id == 0 or chars_in_name == 0:
                # we've reached the end of the parameter section.
                break
            name = self._dtypes.decode_string(self._handle.read(abs(chars_in_name))).upper()

            # Read the byte segment associated with the parameter and create a
            # separate binary stream object from the data.
            offset_to_next, = struct.unpack(['<h', '>h'][self._dtypes.is_mips], self._handle.read(2))
            if offset_to_next == 0:
                # Last parameter, as number of bytes are unknown,
                # read the remaining bytes in the parameter section.
                bytes = self._handle.read(endbyte - self._handle.tell())
            else:
                bytes = self._handle.read(offset_to_next - 2)
            buf = io.BytesIO(bytes)

            if group_id > 0:
                # We've just started reading a parameter. If its group doesn't
                # exist, create a blank one. add the parameter to the group.
                group = self._groups.setdefault(group_id, Group(self._dtypes))
                group.add_param(name, handle=buf)
            else:
                # We've just started reading a group. If a group with the
                # appropriate numerical id exists already (because we've
                # already created it for a parameter), just set the name of
                # the group. Otherwise, add a new group.
                group_id = abs(group_id)
                size, = struct.unpack('B', buf.read(1))
                desc = size and buf.read(size) or ''
                group = self.get(group_id)
                if group is not None:
                    self.rename_group(group, name)  # Inserts name key
                    group.desc = desc
                else:
                    # We allow duplicated group names here, even though it is against the c3d spec.
                    # The groups will be renamed.
                    self.add_group(group_id, name, desc, rename_duplicated_groups=True)

        self._check_metadata()

    def read_frames(self, copy=True, analog_transform=True, camera_sum=False, check_nan=True):
        '''Iterate over the data frames from our C3D file handle.

        Parameters
        ----------
        copy : bool
            If False, the reader returns a reference to the same data buffers
            for every frame. The default is True, which causes the reader to
            return a unique data buffer for each frame. Set this to False if you
            consume frames as you iterate over them, or True if you store them
            for later.
        analog_transform : bool, default=True
            If True, ANALOG:SCALE, ANALOG:GEN_SCALE, and ANALOG:OFFSET transforms
            defined in the file will be applied to the analog channels.
        check_nan : bool, default=True
            If True, X,Y,Z point coordinate channels will be checked for NaN values, replacing occurences with 0.
            Samples containing NaN values are also marked as invalid (residual channel value is set to -1).
        camera_sum : bool, default=False
            Camera flag bits will be summed, converting the fifth column to a camera visibility counter.
        Returns
        -------
        frames : sequence of (frame number, points, analog)
            This method generates a sequence of (frame number, points, analog)
            tuples, one tuple per frame. The first element of each tuple is the
            frame number. The second is a numpy array of parsed, 5D point data.
            Third element of each tuple is a numpy array of analog
            values that were recorded during the frame. It is common for the analog data
            to be sampled at a higher frequency than the 3D point data, resulting
            in multiple analog frames per frame of point data.
            The first three columns in the returned point data are the (x, y, z)
            coordinates of the observed motion capture point. The fourth column
            is an estimate of the error for this particular point, and the fifth
            column is the number of cameras that observed the point in question.
            Both the fourth and fifth values are -1 if the point is considered
            to be invalid.
        '''
        # Point magnitude scalar, if scale parameter is < 0 data is floating point
        # (in which case the magnitude is the absolute value)
        scale_mag = abs(self.point_scale)
        is_float = self.point_scale < 0

        if is_float:
            point_word_bytes = 4
        else:
            point_word_bytes = 2
        points = np.zeros((self.point_used, 5), np.float32)

        if is_float:
            # Note*: Floating point is 'always' defined for both analog and point data, according to the standard.
            analog_dtype = self._dtypes.float32
            analog_word_bytes = 4
        elif self.analog_format_unsigned:
            analog_dtype = self._dtypes.uint16
            analog_word_bytes = 2
        else:
            analog_dtype = self._dtypes.int16
            analog_word_bytes = 2

        analog = np.array([], float)
        analog_scales, analog_offsets = self.get_analog_transform()

        # Seek to the start point of the data blocks
        self._handle.seek((self._header.data_block - 1) * 512)
        # Number of values (words) read in regard to POINT/ANALOG data
        N_point = 4 * self.point_used
        N_analog = self.analog_used * self.analog_per_frame

        # Total bytes per frame
        point_bytes = N_point * point_word_bytes
        analog_bytes = N_analog * analog_word_bytes
        # Parse the data blocks
        for frame_no in range(self.first_frame, self.last_frame + 1):
            # Read the byte data (used) for the block
            raw_bytes = self._handle.read(N_point * point_word_bytes)
            raw_analog = self._handle.read(N_analog * analog_word_bytes)
            # Verify read pointers (any of the two can be assumed to be 0)
            if len(raw_bytes) < point_bytes:
                warnings.warn('''reached end of file (EOF) while reading POINT data at frame index {}
                                 and file pointer {}!'''.format(frame_no - self.first_frame, self._handle.tell()))
                return
            if len(raw_analog) < analog_bytes:
                warnings.warn('''reached end of file (EOF) while reading POINT data at frame index {}
                                 and file pointer {}!'''.format(frame_no - self.first_frame, self._handle.tell()))
                return

            if is_float:
                # Convert every 4 byte words to a float-32 reprensentation
                # (the fourth column is still not a float32 representation)
                if self._dtypes.is_dec:
                    # Convert each of the first 6 16-bit words from DEC to IEEE float
                    points[:, :4] = DEC_to_IEEE_BYTES(raw_bytes).reshape((self.point_used, 4))
                else:  # If IEEE or MIPS:
                    # Convert each of the first 6 16-bit words to native float
                    points[:, :4] = np.frombuffer(raw_bytes,
                                                  dtype=self._dtypes.float32,
                                                  count=N_point).reshape((self.point_used, 4))

                # Cast last word to signed integer in system endian format
                last_word = points[:, 3].astype(np.int32)

            else:
                # View the bytes as signed 16-bit integers
                raw = np.frombuffer(raw_bytes,
                                    dtype=self._dtypes.int16,
                                    count=N_point).reshape((self.point_used, 4))
                # Read the first six 16-bit words as x, y, z coordinates
                points[:, :3] = raw[:, :3] * scale_mag
                # Cast last word to signed integer in system endian format
                last_word = raw[:, 3].astype(np.int16)

            # Parse camera-observed bits and residuals.
            # Notes:
            # - Invalid sample if residual is equal to -1 (check if word < 0).
            # - A residual of 0.0 represent modeled data (filtered or interpolated).
            # - Camera and residual words are always 8-bit (1 byte), never 16-bit.
            # - If floating point, the byte words are encoded in an integer cast to a float,
            #    and are written directly in byte form (see the MLS guide).
            ##
            # Read the residual and camera byte words (Note* if 32 bit word negative sign is discarded).
            residual_byte, camera_byte = (last_word & 0x00ff), (last_word & 0x7f00) >> 8
            #if self._dtypes.big_endian_sys -> swap words?

            # Fourth value is floating-point (scaled) error estimate (residual)
            points[:, 3] = residual_byte * scale_mag

            # Determine invalid samples
            invalid = last_word < 0
            if check_nan:
                is_nan = ~np.all(np.isfinite(points[:, :4]), axis=1)
                points[is_nan, :3] = 0.0
                invalid |= is_nan
            # Update discarded - sign
            points[invalid, 3] = -1


            # Fifth value is the camera-observation byte
            if camera_sum:
                # Convert to observation sum
                points[:, 4] = sum((camera_byte & (1 << k)) >> k for k in range(8))
            else:
                points[:, 4] = camera_byte #.astype(np.float32)

            # Check if analog data exist, and parse if so
            if N_analog > 0:
                if is_float and self._dtypes.is_dec:
                    # Convert each of the 16-bit words from DEC to IEEE float
                    analog = DEC_to_IEEE_BYTES(raw_analog)
                else:
                    # Integer or INTEL/MIPS floating point data can be parsed directly
                    analog = np.frombuffer(raw_analog, dtype=analog_dtype, count=N_analog)

                # Reformat and convert
                analog = analog.reshape((-1, self.analog_used)).T
                analog = analog.astype(float)
                # Convert analog
                analog = (analog - analog_offsets) * analog_scales

            # Output buffers
            if copy:
                yield frame_no, points.copy(), analog  # .copy(), a new array is generated per frame for analog data.
            else:
                yield frame_no, points, analog

        # Function evaluating EOF, note that data section is written in blocks of 512
        final_byte_index = self._handle.tell()
        self._handle.seek(0, 2)  # os.SEEK_END)
        # Check if more then 1 block remain
        if self._handle.tell() - final_byte_index >= 512:
            warnings.warn('incomplete reading of data blocks. {} bytes remained after all datablocks were read!'.format(
                self._handle.tell() - final_byte_index))

    @property
    def proc_type(self):
        '''Get the processory type associated with the data format in the file.
        '''
        return self._dtypes.proc_type

    def to_writer(self, conversion):
        ''' Convert to 'Writer' using the conversion mode.
            See Writer.from_reader() for supported conversion modes and possible exceptions.
        '''
        return Writer.from_reader(self, conversion=conversion)


class GroupEditable(Decorator):
    ''' Group instance decorator providing convenience functions for Writer editing.
    '''
    def __init__(self, group):
        super(GroupEditable, self).__init__(group)

    def __contains__(self, key):
        return key in self._decoratee
    #
    #   Add decorator functions (throws on overwrite)
    #
    def add(self, name, desc, bpe, format, data, *dimensions):
        ''' Add a parameter with 'data' package formated in accordance with 'format'.
        '''
        if isinstance(data, bytes):
            pass
        else:
            data = struct.pack(format, data)

        self.add_param(name,
                       desc=desc,
                       bytes_per_element=bpe,
                       bytes=data,
                       dimensions=list(dimensions))

    def add_array(self, name, desc, data, dtype=None):
        '''Add a parameter with the 'data' package.

        Arguments
        ---------
        data : Numpy array, or python iterable.
        dtype : Numpy dtype to encode the array (Optional if data is numpy type).
        '''
        if not isinstance(data, np.ndarray):
            if dtype is not None:
                raise ValueError('Must specify dtype when passning non-numpy array type.')
            data = np.array(data, dtype=dtype)
        elif dtype is None:
            dtype = data.dtype

        self.add_param(name,
                       desc=desc,
                       bytes_per_element=dtype.itemsize,
                       bytes=data,
                       dimensions=data.shape)

    def add_str(self, name, desc, data, *dimensions):
        ''' Add a string parameter.
        '''
        self.add_param(name,
                       desc=desc,
                       bytes_per_element=-1,
                       bytes=data.encode('utf-8'),
                       dimensions=list(dimensions))

    def add_empty_array(self, name, desc, bpe):
        ''' Add an empty parameter block.
        '''
        self.add_param(name, desc=desc,
                       bytes_per_element=bpe, dimensions=[0])

    #
    #   Set decorator functions (overwrites)
    #
    def set(self, name, *args, **kwargs):
        ''' Add or overwrite a parameter with 'bytes' package formated in accordance with 'format'.
        '''
        try:
            self.remove_param(name)
        except KeyError as e:
            pass
        self.add(name, *args, **kwargs)

    def set_str(self, name, *args, **kwargs):
        ''' Add a string parameter.
        '''
        try:
            self.remove_param(name)
        except KeyError as e:
            pass
        self.add_str(name, *args, **kwargs)

    def set_array(self, name, *args, **kwargs):
        ''' Add a string parameter.
        '''
        try:
            self.remove_param(name)
        except KeyError as e:
            pass
        self.add_array(name, *args, **kwargs)

    def set_empty_array(self, name, *args, **kwargs):
        ''' Add an empty parameter block.
        '''
        try:
            self.remove_param(name)
        except KeyError as e:
            pass
        self.add_empty_array(name, *args, **kwargs)


class Writer(Manager):
    '''This class writes metadata and frames to a C3D file.

    For example, to read an existing C3D file, apply some sort of data
    processing to the frames, and write out another C3D file::

    >>> r = c3d.Reader(open('data.c3d', 'rb'))
    >>> w = c3d.Writer()
    >>> w.add_frames(process_frames_somehow(r.read_frames()))
    >>> with open('smoothed.c3d', 'wb') as handle:
    >>>     w.write(handle)

    Parameters
    ----------
    point_rate : float, optional
        The frame rate of the data. Defaults to 480.
    analog_rate : float, optional
        The number of analog samples per frame. Defaults to 0.
    point_scale : float, optional
        The scale factor for point data. Defaults to -1 (i.e., "check the
        POINT:SCALE parameter").
    point_units : str, optional
        The units that the point numbers represent. Defaults to ``'mm  '``.
    gen_scale : float, optional
        General scaling factor for analog data. Defaults to 1.
    '''

    def __init__(self,
                 point_rate=480.,
                 analog_rate=0.,
                 point_scale=-1.,
                 point_units='mm  ',
                 gen_scale=1.):
        '''Set metadata for this writer.

        '''
        self._dtypes = DataTypes(PROCESSOR_INTEL) # Always write INTEL format
        super(Writer, self).__init__()
        self._frames = []

        # Header properties
        self._header.frame_rate = np.float32(point_rate)
        self._header.scale_factor = np.float32(point_scale)
        self.analog_rate = analog_rate

        # Custom properties
        self._point_units = point_units
        self.set_analog_general_scale(gen_scale)

    @staticmethod
    def from_reader(reader, conversion=None):
        ''' Convert a `c3d.reader.Reader` to a persistent `c3d.writer.Writer` instance.

        Parameters
        ----------
        source : `c3d.reader.Reader`
            Source to copy data from.
        conversion : str
            Conversion mode, None is equivalent to the default mode. Supported modes are:
                'convert'       - (Default) Convert the Reader to a Writer
                                  instance, explicitly deleting the Reader.
                'copy'          - Reader objects will be deep copied.
                'copy_metadata' - Similar to 'copy' but only copies metadata and
                                  not point and analog frame data.
                'copy_shallow'  - Similar to 'copy' but group parameters are
                                  not copied.
                'copy_header'   - Similar to 'copy_shallow' but only the
                                  header is copied (frame data is not copied).

        Returns
        -------
        param : `c3d.writer.Writer`
            A writeable and persistent representation of the `c3d.reader.Reader` object.

        Raises
        ------
        ValueError
            If mode string is not equivalent to one of the supported modes.
            If attempting to convert non-Intel files using mode other than 'shallow_copy'.
        '''
        writer = Writer()
        # Modes
        is_header_only = conversion == 'copy_header'
        is_meta_copy = conversion == 'copy_metadata'
        is_meta_only = is_header_only or is_meta_copy
        is_consume = conversion == 'convert' or conversion is None
        is_shallow_copy = conversion == 'shallow_copy' or is_header_only
        is_deep_copy = conversion == 'copy' or is_meta_copy
        # Verify mode
        if not (is_consume or is_shallow_copy or is_deep_copy):
            raise ValueError(
                "Unknown mode argument {}. Supported modes are: 'consume', 'copy', or 'shallow_copy'".format(
                conversion))
        if not reader._dtypes.is_ieee and not is_shallow_copy:
            # Can't copy/consume non-Intel files due to the uncertainty of converting parameter data.
            raise ValueError(
                "File was read in {} format and only 'shallow_copy' mode is supported for non Intel files!".format(
                reader._dtypes.proc_type))

        if is_consume:
            writer._header = reader._header
            reader._header = None
            writer._groups = reader._groups
            reader._groups = None
            del reader
        elif is_deep_copy:
            writer._header = copy.deepcopy(reader._header)
            writer._groups = copy.deepcopy(reader._groups)
        elif is_shallow_copy:
            # Only copy header (no groups)
            writer._header = copy.deepcopy(reader._header)
            # Reformat header events
            writer._header.encode_events(writer._header.events)

            # Transfer a minimal set parameters
            writer.set_start_frame(reader.first_frame)
            writer.set_point_labels(reader.point_labels)
            writer.set_analog_labels(reader.analog_labels)

            gen_scale, analog_scales, analog_offsets = reader.get_analog_transform_parameters()
            writer.set_analog_general_scale(gen_scale)
            writer.set_analog_scales(analog_scales)
            writer.set_analog_offsets(analog_offsets)

        if not is_meta_only:
            # Copy frames
            for (i, point, analog) in reader.read_frames(copy=True, camera_sum=False):
                writer.add_frames((point, analog))
        return writer

    @property
    def analog_rate(self):
        return super(Writer, self).analog_rate

    @analog_rate.setter
    def analog_rate(self, value):
        if self.point_rate <= 0:
            raise ValueError(
                "Invalid point rate {}. ".format(self.point_rate)
                + "Ensure a valid value is set in either the header frame rate or point rate parameter before setting the analog rate.")
        per_frame_rate = value / self.point_rate
        if not float(per_frame_rate).is_integer():
            raise ValueError("Analog rate must be an integer multiple of the point rate.")
        self._header.analog_per_frame = np.uint16(per_frame_rate)

    @property
    def numeric_key_max(self):
        ''' Get the largest numeric key.
        '''
        num = 0
        if len(self._groups) > 0:
            for i in self._groups.keys():
                if isinstance(i, int):
                    num = max(i, num)
        return num

    @property
    def numeric_key_next(self):
        ''' Get a new unique numeric group key.
        '''
        return self.numeric_key_max + 1

    def get_create(self, label):
        ''' Get or create the specified parameter group.'''
        label = label.upper()
        group = self.get(label)
        if group is None:
            group = self.add_group(self.numeric_key_next, label, label + ' group')
        return group

    @property
    def point_group(self):
        ''' Get or create the POINT parameter group.'''
        return self.get_create('POINT')

    @property
    def analog_group(self):
        ''' Get or create the ANALOG parameter group.'''
        return self.get_create('ANALOG')

    @property
    def trial_group(self):
        ''' Get or create the TRIAL parameter group.'''
        return self.get_create('TRIAL')

    def get(self, group, default=None):
        '''Get a GroupEditable decorator for keyed group instance, or a parameter instance.

        Parameters
        ----------
        group : str
            Key, see Manager.get() for valid key formats.
        default : any
            Return this value if the named group and parameter are not found.

        Returns
        -------
        value : :class:`GroupEditable` or :class:`Param`
            Either a decorated group instance or parameter with the specified name(s). If neither
            is found, the default value is returned.
        '''
        val = super(Writer, self).get(group, default)
        if isinstance(val, Group):
            return GroupEditable(val)
        return val # Parameter

    def add_group(self, *args, **kwargs):
        '''Add a new parameter group. See Manager.add_group() for more information.

        Returns
        -------
        group : :class:`Group`
            An editable group instance.
        '''
        return GroupEditable(super(Writer, self).add_group(*args, **kwargs))

    def add_frames(self, frames, index=None):
        '''Add frames to this writer instance.

        Parameters
        ----------
        frames : Single or sequence of (point, analog) pairs
            A sequence or frame of frame data to add to the writer.
        index : int or None
            Insert the frame or sequence at the index (the first sequence frame will be inserted at give index).
            Note that the index should be relative to 0 rather then the frame number provided by read_frames()!
        '''
        # Determine shape without using np.array() which fails on inhomogeneous data
        if hasattr(frames, '__iter__') and not isinstance(frames, (str, np.ndarray)):
            # Check if it looks like a sequence of frames
            frames_list = list(frames)
            if len(frames_list) > 0:
                first_element = frames_list[0]
                if isinstance(first_element, (list, tuple)) and len(first_element) == 2:
                    # It's a sequence of (point, analog) pairs
                    sh = (len(frames_list), 2)
                    frames = frames_list
                else:
                    # Single frame that happens to be iterable
                    sh = (2,) if len(frames_list) == 2 else (len(frames_list),)
            else:
                # Empty sequence
                sh = (0, 2)
                frames = []
        else:
            # Single frame (non-iterable or string/array)
            sh = (2,)
            frames = [frames]
        
        # Single frame
        if len(sh) != 2:
<<<<<<< HEAD
            frames = np.array([frames], dtype=object)
            sh = np.shape(frames)
=======
            frames = [frames]
            sh = (len(frames), 2)
>>>>>>> cd1dac8e
        # Sequence of invalid shape
        if sh[1] != 2:
            raise ValueError(
                'Expected frame input to be sequence of point and analog pairs on form (-1, 2). ' +
                'Input was of shape {}.'.format(str(sh)))

        if index is not None:
            self._frames[index:index] = frames
        else:
            self._frames.extend(frames)

    @staticmethod
    def pack_labels(labels):
        labels = np.ravel(labels)
        # Get longest label name
        label_max_size = 0
        label_max_size = max(label_max_size, np.max([len(label) for label in labels]))
        label_str = ''.join(label.ljust(label_max_size) for label in labels)
        return label_str, label_max_size

    def set_point_labels(self, labels):
        ''' Set point data labels.
        '''
        label_str, label_max_size = Writer.pack_labels(labels)
        self.point_group.add_str('LABELS', 'Point labels.', label_str, label_max_size, len(labels))

    def set_analog_labels(self, labels):
        ''' Set analog data labels.
        '''
        label_str, label_max_size = Writer.pack_labels(labels)
        self.analog_group.add_str('LABELS', 'Analog labels.', label_str, label_max_size, len(labels))

    def set_analog_general_scale(self, value):
        ''' Set ANALOG:GEN_SCALE factor (uniform analog scale factor).
        '''
        self.analog_group.set('GEN_SCALE', 'Analog general scale factor', 4, '<f', value)

    def set_analog_scales(self, values):
        ''' Set ANALOG:SCALE factors (per channel scale factor).

        Parameters
        ----------
        values : iterable or None
            Iterable containing individual scale factors for encoding analog channel data.
        '''
        if is_iterable(values):
            data = np.array([v for v in values], dtype=np.float32)
            self.analog_group.set_array('SCALE', 'Analog channel scale factors', data)
        elif values is None:
            self.analog_group.set_empty_array('SCALE', 'Analog channel scale factors', 4)
        else:
            raise ValueError('Expected iterable containing analog scale factors.')

    def set_analog_offsets(self, values):
        ''' Set ANALOG:OFFSET offsets (per channel offset).

        Parameters
        ----------
        values : iterable or None
            Iterable containing individual offsets for encoding analog channel data.
        '''
        if is_iterable(values):
            data = np.array([v for v in values], dtype=np.int16)
            self.analog_group.set_array('OFFSET', 'Analog channel offsets', data)
        elif values is None:
            self.analog_group.set_empty_array('OFFSET', 'Analog channel offsets', 2)
        else:
            raise ValueError('Expected iterable containing analog data offsets.')

    def set_start_frame(self, frame=1):
        ''' Set the 'TRIAL:ACTUAL_START_FIELD' parameter and header.first_frame entry.

        Parameter
        ---------
        frame : int
            Number for the first frame recorded in the file.
            Frame counter for a trial recording always start at 1 for the first frame.
        '''
        self.trial_group.set('ACTUAL_START_FIELD', 'Actual start frame', 2, '<I', frame, 2)
        if frame < 65535:
            self._header.first_frame = np.uint16(frame)
        else:
            self._header.first_frame = np.uint16(65535)

    def _set_last_frame(self, frame):
        ''' Sets the 'TRIAL:ACTUAL_END_FIELD' parameter and header.last_frame entry.
        '''
        self.trial_group.set('ACTUAL_END_FIELD', 'Actual end frame', 2, '<I', frame, 2)
        self._header.last_frame = np.uint16(min(frame, 65535))


    def set_screen_axis(self, X='+X', Y='+Y'):
        ''' Set the X_SCREEN and Y_SCREEN parameters in the POINT group.

        Parameter
        ---------
        X : str
            2 character string with first character indicating positive or negative axis (+/-),
            and the second axis (X/Y/Z). Examples: '+X' or '-Y'
        Y : str
            Second axis string with same format as Y. Determines the second Y screen axis.
        '''
        if len(X) != 2:
            raise ValueError('Expected string literal to be a 2 character string for the X_SCREEN parameter.')
        if len(Y) != 2:
            raise ValueError('Expected string literal to be a 2 character string for the Y_SCREEN parameter.')
        group = self.point_group
        group.set_str('X_SCREEN', 'X_SCREEN parameter', X, 2)
        group.set_str('Y_SCREEN', 'Y_SCREEN parameter', Y, 2)

    def write(self, handle):
        '''Write metadata and point + analog frames to a file handle.

        Parameters
        ----------
        handle : file
            Write metadata and C3D motion frames to the given file handle. The
            writer does not close the handle.
        '''
        if not self._frames:
            raise RuntimeError('Attempted to write empty file.')

        points, analog = self._frames[0]
        ppf = len(points)
        apf = len(analog)


        first_frame = self.first_frame
        if first_frame <= 0: # Bad value
            first_frame = 1
        nframes = len(self._frames)
        last_frame = first_frame + nframes - 1

        UINT16_MAX = 65535

        # POINT group
        group = self.point_group
        group.set('USED', 'Number of point samples', 2, '<H', ppf)
        group.set('FRAMES', 'Total frame count', 2, '<H', min(UINT16_MAX, nframes))
        if nframes >= UINT16_MAX:
            # Should be floating point
            group.set('LONG_FRAMES', 'Total frame count', 4, '<f', np.float32(nframes))
        elif 'LONG_FRAMES' in group:
            # Docs states it should not exist if frame_count < 65535
            group.remove_param('LONG_FRAMES')
        group.set('DATA_START', 'First data block containing frame samples.', 2, '<H', 0)
        group.set('SCALE', 'Point data scaling factor', 4, '<f', np.float32(self.point_scale))
        group.set('RATE', 'Point data sample rate', 4, '<f', np.float32(self.point_rate))
        # Optional
        if 'UNITS' not in group:
            group.add_str('UNITS', 'Units used for point data measurements.',
                          self._point_units, len(self._point_units))
        if 'DESCRIPTIONS' not in group:
            group.add_str('DESCRIPTIONS', 'Channel descriptions.', ' ' * ppf, 1, ppf)

        # ANALOG group
        group = self.analog_group
        group.set('USED', 'Analog channel count', 2, '<H', apf)
        group.set('RATE', 'Analog samples per second', 4, '<f', np.float32(self.analog_rate))
        if 'GEN_SCALE' not in group:
            self.set_analog_general_scale(1.0)
        # Optional
        if 'SCALE' not in group:
            self.set_analog_scales(None)
        if 'OFFSET' not in group:
            self.set_analog_offsets(None)
        if 'DESCRIPTIONS' not in group:
            group.add_str('DESCRIPTIONS', 'Channel descriptions.', ' ' * apf, 1, apf)

        # TRIAL group
        self.set_start_frame(first_frame)
        self._set_last_frame(last_frame)

        # sync parameter information to header.
        blocks = self.parameter_blocks()
        self.get('POINT:DATA_START').bytes = struct.pack('<H', 2 + blocks)
        self._header.data_block = np.uint16(2 + blocks)
        self._header.point_count = np.uint16(ppf)
        self._header.analog_count = np.uint16(np.prod(analog.shape))

        self._write_metadata(handle)
        self._write_frames(handle)

    def _pad_block(self, handle):
        '''Pad the file with 0s to the end of the next block boundary.'''
        extra = handle.tell() % 512
        if extra:
            handle.write(b'\x00' * (512 - extra))

    def _write_metadata(self, handle):
        '''Write metadata to a file handle.

        Parameters
        ----------
        handle : file
            Write metadata and C3D motion frames to the given file handle. The
            writer does not close the handle.
        '''
        self._check_metadata()

        # Header
        self._header.write(handle)
        self._pad_block(handle)
        assert handle.tell() == 512

        # Groups
        handle.write(struct.pack(
            'BBBB', 0, 0, self.parameter_blocks(), PROCESSOR_INTEL))
        for group_id, group in self.group_listed():
            group.write(group_id, handle)

        # Padding
        self._pad_block(handle)
        while handle.tell() != 512 * (int(self.header.data_block) - 1):
            handle.write(b'\x00' * 512)

    def _write_frames(self, handle):
        '''Write our frame data to the given file handle.

        Parameters
        ----------
        handle : file
            Write metadata and C3D motion frames to the given file handle. The
            writer does not close the handle.
        '''
        assert handle.tell() == 512 * (int(self._header.data_block) - 1)
        scale_mag = abs(self.point_scale)
        is_float = self.point_scale < 0
        if is_float:
            point_dtype = self._dtypes.float32
            point_scale = 1.0
        else:
            point_dtype = self._dtypes.int16
            point_scale = scale_mag
        raw = np.zeros((self.point_used, 4), point_dtype)

        analog_scales, analog_offsets = self.get_analog_transform()
        analog_scales_inv = 1.0 / analog_scales

        for points, analog in self._frames:
            # Transform point data
            valid = points[:, 3] >= 0.0
            raw[~valid, 3] = -1
            raw[valid, :3] = points[valid, :3] / point_scale
            raw[valid, 3] = np.bitwise_or(np.rint(points[valid, 3] / scale_mag).astype(np.uint8),
                                          (points[valid, 4].astype(np.uint16) << 8),
                                          dtype=np.uint16)

            # Transform analog data
            analog = analog * analog_scales_inv + analog_offsets
            analog = analog.T

            # Write
            analog = analog.astype(point_dtype)
            handle.write(raw.tobytes())
            handle.write(analog.tobytes())
        self._pad_block(handle)<|MERGE_RESOLUTION|>--- conflicted
+++ resolved
@@ -2205,38 +2205,12 @@
         index : int or None
             Insert the frame or sequence at the index (the first sequence frame will be inserted at give index).
             Note that the index should be relative to 0 rather then the frame number provided by read_frames()!
-        '''
-        # Determine shape without using np.array() which fails on inhomogeneous data
-        if hasattr(frames, '__iter__') and not isinstance(frames, (str, np.ndarray)):
-            # Check if it looks like a sequence of frames
-            frames_list = list(frames)
-            if len(frames_list) > 0:
-                first_element = frames_list[0]
-                if isinstance(first_element, (list, tuple)) and len(first_element) == 2:
-                    # It's a sequence of (point, analog) pairs
-                    sh = (len(frames_list), 2)
-                    frames = frames_list
-                else:
-                    # Single frame that happens to be iterable
-                    sh = (2,) if len(frames_list) == 2 else (len(frames_list),)
-            else:
-                # Empty sequence
-                sh = (0, 2)
-                frames = []
-        else:
-            # Single frame (non-iterable or string/array)
-            sh = (2,)
-            frames = [frames]
-        
+        '''        
+        sh = np.array(frames, dtype=object).shape
         # Single frame
         if len(sh) != 2:
-<<<<<<< HEAD
             frames = np.array([frames], dtype=object)
             sh = np.shape(frames)
-=======
-            frames = [frames]
-            sh = (len(frames), 2)
->>>>>>> cd1dac8e
         # Sequence of invalid shape
         if sh[1] != 2:
             raise ValueError(
