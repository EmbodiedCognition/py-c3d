#!/usr/bin/env python

'''A simple OpenGL viewer for C3D files.'''

import c3d
import climate
import collections
import contextlib
import numpy as np
import pyglet

from pyglet.gl import *

<<<<<<< HEAD
climate.add_arg('inputs', nargs=argparse.REMAINDER, metavar='FILE',
                help='show these c3d files')
=======
climate.add_arg('inputs', nargs='+', metavar='FILE', help='show these c3d files')
>>>>>>> ce910f14

BLACK = (0, 0, 0)
WHITE = (1, 1, 1)
RED = (1, 0.2, 0.2)
YELLOW = (1, 1, 0.2)
ORANGE = (1, 0.7, 0.2)
GREEN = (0.2, 0.9, 0.2)
BLUE = (0.2, 0.3, 0.9)
COLORS = (WHITE, RED, YELLOW, GREEN, BLUE, ORANGE)


@contextlib.contextmanager
def gl_context(scale=None, translate=None, rotate=None, mat=None):
    glPushMatrix()
    if mat is not None:
        glMultMatrixf(vec(*mat))
    if translate is not None:
        glTranslatef(*translate)
    if rotate is not None:
        glRotatef(*rotate)
    if scale is not None:
        glScalef(*scale)
    yield
    glPopMatrix()


def vec(*args):
    return (GLfloat * len(args))(*args)


def sphere_vertices(n=2):
    idx = [[0, 1, 2], [0, 5, 1], [0, 2, 4], [0, 4, 5],
           [3, 2, 1], [3, 4, 2], [3, 5, 4], [3, 1, 5]]
    vtx = list(np.array([
        [ 1, 0, 0], [0,  1, 0], [0, 0,  1],
        [-1, 0, 0], [0, -1, 0], [0, 0, -1]], 'f'))
    for _ in range(n):
        idx_ = []
        for ui, vi, wi in idx:
            u, v, w = vtx[ui], vtx[vi], vtx[wi]
            d, e, f = u + v, v + w, w + u
            di = len(vtx)
            vtx.append(d / np.linalg.norm(d))
            ei = len(vtx)
            vtx.append(e / np.linalg.norm(e))
            fi = len(vtx)
            vtx.append(f / np.linalg.norm(f))
            idx_.append([ui, di, fi])
            idx_.append([vi, ei, di])
            idx_.append([wi, fi, ei])
            idx_.append([di, ei, fi])
        idx = idx_
    vtx = np.array(vtx, 'f').flatten()
    return np.array(idx).flatten(), vtx, vtx


class Viewer(pyglet.window.Window):
    def __init__(self, c3d_reader, trace=None, paused=False):
        platform = pyglet.window.get_platform()
        display = platform.get_default_display()
        screen = display.get_default_screen()
        try:
            config = screen.get_best_config(Config(
                alpha_size=8,
                depth_size=24,
                double_buffer=True,
                sample_buffers=1,
                samples=4))
        except pyglet.window.NoSuchConfigException:
            config = screen.get_best_config(Config())

        super(Viewer, self).__init__(
            width=800, height=450, resizable=True, vsync=False, config=config)

        self._frames = c3d_reader.read_frames(copy=False)
        self._frame_rate = c3d_reader.header.frame_rate

        self._maxlen = 16
        self._trails = [[] for _ in range(c3d_reader.point_used)]
        self._reset_trails()

        self.trace = trace
        self.paused = paused

        self.zoom = 5
        self.ty = 0
        self.tz = -1
        self.ry = 30
        self.rz = 30

        #self.fps = pyglet.clock.ClockDisplay()

        self.on_resize(self.width, self.height)

        glEnable(GL_BLEND)
        glEnable(GL_COLOR_MATERIAL)
        glEnable(GL_CULL_FACE)
        glEnable(GL_DEPTH_TEST)
        glEnable(GL_LIGHTING)
        glEnable(GL_NORMALIZE)
        glEnable(GL_POLYGON_SMOOTH)

        glBlendFunc(GL_SRC_ALPHA, GL_ONE_MINUS_SRC_ALPHA)
        glDepthFunc(GL_LEQUAL)
        glCullFace(GL_BACK)
        glFrontFace(GL_CCW)
        glHint(GL_PERSPECTIVE_CORRECTION_HINT, GL_NICEST)
        glHint(GL_POLYGON_SMOOTH_HINT, GL_NICEST)
        glShadeModel(GL_SMOOTH)

        glLightfv(GL_LIGHT0, GL_AMBIENT, vec(0.2, 0.2, 0.2, 1.0))
        glLightfv(GL_LIGHT0, GL_DIFFUSE, vec(1.0, 1.0, 1.0, 1.0))
        glLightfv(GL_LIGHT0, GL_POSITION, vec(3.0, 3.0, 10.0, 1.0))
        glEnable(GL_LIGHT0)

        BLK = [100, 100, 100] * 6
        WHT = [150, 150, 150] * 6
        N = 10
        z = 0
        vtx = []
        for i in range(N, -N, -1):
            for j in range(-N, N, 1):
                vtx.extend((j,   i, z, j, i-1, z, j+1, i,   z,
                            j+1, i, z, j, i-1, z, j+1, i-1, z))

        self.floor = pyglet.graphics.vertex_list(
            len(vtx) // 3,
            ('v3f/static', vtx),
            ('c3B/static', ((BLK + WHT) * N + (WHT + BLK) * N) * N),
            ('n3i/static', [0, 0, 1] * (len(vtx) // 3)))

        idx, vtx, nrm = sphere_vertices()
        self.sphere = pyglet.graphics.vertex_list_indexed(
            len(vtx) // 3, idx, ('v3f/static', vtx), ('n3f/static', nrm))

    def on_mouse_scroll(self, x, y, dx, dy):
        if dy == 0: return
        self.zoom *= 1.1 ** (-1 if dy < 0 else 1)

    def on_mouse_drag(self, x, y, dx, dy, buttons, modifiers):
        if buttons == pyglet.window.mouse.LEFT:
            # pan
            self.ty += 0.03 * dx
            self.tz += 0.03 * dy
        else:
            # roll
            self.ry += 0.2 * -dy
            self.rz += 0.2 * dx
        #print('z', self.zoom, 't', self.ty, self.tz, 'r', self.ry, self.rz)

    def on_resize(self, width, height):
        glViewport(0, 0, width, height)
        glMatrixMode(GL_PROJECTION)
        glLoadIdentity()
        glu.gluPerspective(45, float(width) / height, 1, 100)

    def on_key_press(self, key, modifiers):
        k = pyglet.window.key
        if key == k.ESCAPE:
            pyglet.app.exit()
        elif key == k.SPACE:
            self.paused = False if self.paused else True
        elif key == k.PLUS or key == k.EQUAL:
            self._maxlen *= 2
            self._reset_trails()
        elif key == k.UNDERSCORE or key == k.MINUS:
            self._maxlen = max(1, self._maxlen / 2)
            self._reset_trails()
        elif key == k.RIGHT:
            skip = int(self._frame_rate)
            if modifiers:
                skip *= 10
            [self._next_frame() for _ in range(skip)]

    def on_draw(self):
        self.clear()

        # http://njoubert.com/teaching/cs184_fa08/section/sec09_camera.pdf
        glMatrixMode(GL_MODELVIEW)
        glLoadIdentity()
        gluLookAt(1, 0, 0, 0, 0, 0, 0, 0, 1)
        glTranslatef(-self.zoom, 0, 0)
        glTranslatef(0, self.ty, self.tz)
        glRotatef(self.ry, 0, 1, 0)
        glRotatef(self.rz, 0, 0, 1)

        self.floor.draw(GL_TRIANGLES)

        for t, trail in enumerate(self._trails):
            glColor4f(*(COLORS[t % len(COLORS)] + (0.7, )))
            point = None
            glBegin(GL_LINES)
            for point in trail:
                glVertex3f(*point)
            glEnd()
            with gl_context(translate=point, scale=(0.02, 0.02, 0.02)):
                self.sphere.draw(GL_TRIANGLES)

    def _reset_trails(self):
        self._trails = [collections.deque(t, self._maxlen) for t in self._trails]

    def _next_frame(self):
        try:
            return self._frames.next()
        except StopIteration:
            pyglet.app.exit()

    def update(self, dt):
        if self.paused:
            return
        for trail, point in zip(self._trails, self._next_frame()[1]):
            if point[3] > -1 or not len(trail):
                trail.append(point[:3] / 1000.)
            else:
                trail.append(trail[-1])

    def mainloop(self):
        pyglet.clock.schedule_interval(self.update, 0.1 / self._frame_rate)
        pyglet.app.run()


def main(args):
    for filename in args.inputs:
        try:
            Viewer(c3d.Reader(open(filename, 'rb'))).mainloop()
        except StopIteration:
            pass


if __name__ == '__main__':
    climate.call(main)<|MERGE_RESOLUTION|>--- conflicted
+++ resolved
@@ -11,12 +11,7 @@
 
 from pyglet.gl import *
 
-<<<<<<< HEAD
-climate.add_arg('inputs', nargs=argparse.REMAINDER, metavar='FILE',
-                help='show these c3d files')
-=======
 climate.add_arg('inputs', nargs='+', metavar='FILE', help='show these c3d files')
->>>>>>> ce910f14
 
 BLACK = (0, 0, 0)
 WHITE = (1, 1, 1)
