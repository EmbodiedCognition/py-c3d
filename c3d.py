--- conflicted
+++ resolved
@@ -1160,12 +1160,8 @@
             if group_id > 0:
                 # we've just started reading a parameter. if its group doesn't
                 # exist, create a blank one. add the parameter to the group.
-<<<<<<< HEAD
-                self.groups.setdefault(group_id, Group()).add_param(name, self.dtypes, handle=buf, proc=self.processor)
-=======
                 self.groups.setdefault(
-                    group_id, Group()).add_param(name, handle=buf)
->>>>>>> 75dd1ae0
+                    group_id, Group()).add_param(name, self.dtypes, handle=buf, proc=self.processor)
             else:
                 # we've just started reading a group. if a group with the
                 # appropriate id exists already (because we've already created
@@ -1502,12 +1498,8 @@
                             dimensions=list(dimensions))
 
         def add_empty_array(name, desc, bpe):
-<<<<<<< HEAD
-            group.add_param(name, dtypes, desc=desc, bytes_per_element=bpe, dimensions=[0])
-=======
-            group.add_param(name, desc=desc,
+            group.add_param(name, dtypes, desc=desc,
                             bytes_per_element=bpe, dimensions=[0])
->>>>>>> 75dd1ae0
 
         points, analog = self._frames[0]
         ppf = len(points)
@@ -1516,11 +1508,7 @@
 
         # Get longest label name
         label_max_size = 0
-<<<<<<< HEAD
         label_max_size = max(label_max_size, np.max([len(label) for label in labels]))
-=======
-        label_max_size = max((label_max_size, len(label)) for label in labels)
->>>>>>> 75dd1ae0
 
         group = self.add_group(1, 'POINT', 'POINT group')
         add('USED', 'Number of 3d markers', 2, '<H', ppf)
@@ -1533,11 +1521,7 @@
         add_str('UNITS', '3d data units',
                 self._point_units, len(self._point_units))
         add_str('LABELS', 'labels', ''.join(labels[i].ljust(label_max_size)
-<<<<<<< HEAD
                 for i in range(ppf)), label_max_size, ppf)
-=======
-                                            for i in range(ppf)), label_max_size, ppf)
->>>>>>> 75dd1ae0
         add_str('DESCRIPTIONS', 'descriptions', ' ' * 16 * ppf, 16, ppf)
 
         # ANALOG group
